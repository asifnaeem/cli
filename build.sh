#!/bin/bash
cd "$(dirname "$0")"

source env.sh

if [ "x$REPO" == "x" ]; then
  repo="http://localhost"
else
  repo="$REPO"
fi

PYTHON=python3

if [ "$OUT" == "" ]; then
  echo "ERROR: Environment is not set"
  exit 1
fi


printUsageMessage () {
  echo "#-------------------------------------------------------------------#"
  echo "#                Copyright (c) 2022-2024 PGEDGE                     #"
  echo "#-------------------------------------------------------------------#"
  echo "# -p $P17 $P16 $P15"
  echo "# -b hub-$hubV"
  echo "#-------------------------------------------------------------------#"
}


myReplace () {
  oldVal="$1"
  newVal="$2"
  fileName="$3"

  if [ ! -f "$fileName" ]; then
    echo "ERROR: Invalid file name - $fileName"
    return 1
  fi

  if [ `uname` == "Darwin" ]; then
    sed -i "" "s#$oldVal#$newVal#g" "$fileName"
  else
    sed -i "s#$oldVal#$newVal#g" "$fileName"
  fi
}

## write Setting row to SETTINGS config table
writeSettRow() {
  pSection="$1"
  pKey="$2"
  pValue="$3"
  pVerbose="$4"
  dbLocal="$out/data/conf/db_local.db"
  cmdPy="$PYTHON $HUB/src/conf/insert_setting.py"
  $cmdPy "$dbLocal"  "$pSection" "$pKey" "$pValue"
  if [ "$pVerbose" == "-v" ]; then
    echo "$pKey = $pValue"
  fi
}


## write Component row to COMPONENTS config table
writeCompRow() {
  pComp="$1"
  pProj="$2"
  pVer="$3"
  pPlat="$4"
  pPort="$5"
  pStatus="$6"
  pStageDir="$7"

  if [ ! "$pStageDir" == "nil" ]; then
    echo "#"
  fi

  if [ "$pStatus" == "NotInstalled" ] && [ "$isENABLED" == "true" ]; then
    pStatus="Enabled"
  fi

  if [ ! "$pStatus" == "Enabled" ]; then
    return
  fi

  dbLocal="$out/data/conf/db_local.db"
  cmdPy="$PYTHON $HUB/src/conf/insert_component.py"
  $cmdPy "$dbLocal"  "$pComp" "$pProj" "$pVer" "$pPlat" "$pPort" "$pStatus"
}


initDir () {
  pComponent=$1
  pProject=$2
  pPreNum=$3
  pExt=$4
  pStageSubDir=$5
  pStatus="$6"
  pPort="$7"
  pParent="$8"

  ## echo "DEBUG initDir(1=$1, 2=$2, 3=$3 4=$4, 5=$5, 6=$6, 7=$7, 8=$8"

  if [ "$pStatus" == "" ]; then
    pStatus="NotInstalled"
  fi

  if [ "$pStatus" == "NotInstalled" ] && [ "$isENABLED" == "true" ]; then
    pStatus="Enabled"
  fi

  if [ "$pStatus" == "NotInstalled" ] && [ ! "$zipOut" == "off" ]; then
     if [ "$pExt" == "" ]; then
       fileNm=$OUT/$pComponent-$pPreNum.tgz
     else
       fileNm=$OUT/$pComponent-$pPreNum-$pExt.tgz
     fi
     if [ -f "$fileNm" ]; then
       return
     fi
  fi

  osName=`uname`
  if [ "$osName" == "Darwin" ]; then
    cpCmd="cp -r"
  else
    cpCmd="cp -Lr"
  fi

  writeCompRow "$pComponent" "$pProject" "$pPreNum" "$pExt" "$pPort" "$pStatus" "nil"

  if [ "$pExt" == "" ]; then
    pCompNum=$pPreNum
  else
    pCompNum=$pPreNum-$pExt
  fi

  if [ "$pParent" == "Y" ]; then
    myOrigDir=$pComponent
  else
    myOrigDir=$pComponent-$pCompNum
  fi
  myOrigFile=$myOrigDir.tgz

  if [ "$pStageSubDir" == "nil" ]; then
    thisDir=$IN
  else
    thisDir=$IN/$pStageSubDir
  fi

  if [ ! -d "$thisDir/$myOrigDir" ]; then
    origFile=$thisDir/$myOrigFile
    if [ -f $origFile ]; then
      checkCmd "tar -xf $origFile"      
      rc=`echo $?`
      if [ $rc -ne 0 ]; then
        fatalError "can't unzip"
      fi
    else
      fatalError "Missing input file: $origFile"
    fi
  fi

  myNewDir=$pComponent
  if [ "$pParent" == "nil" ]; then
     mv $myOrigDir $myNewDir
  fi

  if [ -d "$SRC/$pComponent" ]; then
    $cpCmd $SRC/$pComponent/*  $myNewDir/.
  fi

  if [ -f $myNewDir/LICENSE.TXT ]; then
    mv $myNewDir/LICENSE.TXT $myNewDir/$pComponent-LICENSE.TXT
  fi

  if [ -f $myNewDir/src.tar.gz ]; then
    mv $myNewDir/src.tar.gz $myNewDir/$pComponent-src.tar.gz
  fi

  rm -f $myNewDir/logs/*

  rm -rf $myNewDir/manual

  rm -rf $myNewdir/build*
  rm -rf $myNewDir/.git*
}


zipDir () {
  pComponent="$1"
  pNum="$2"
  pPlat="$3"
  pStatus="$4"

  if [ "$zipOut" == "off" ]; then
    return
  fi

  if [ "$pPlat" == "" ]; then
    baseName=$pComponent-$pNum
  else
    baseName=$pComponent-$pNum-$pPlat
  fi
  myTarball=$baseName.tgz
  myChecksum=$myTarball.sha512

  if [ ! -f "$OUT/$myTarball" ] && [ ! -f "$OUT/$myChecksum" ]; then
    echo "COMPONENT = '$baseName' '$pStatus'"
    options=""
    if [ "$osName" == "Linux" ]; then
      options="--owner=0 --group=0"
    fi
    checkCmd "tar $options -czf $myTarball $pComponent"
    writeFileChecksum $myTarball
  fi

  if [ "$pStatus"  == "NotInstalled" ]; then
    rm -rf $pComponent
  fi
}


## move file to output directory and write a checksum file with it
writeFileChecksum () {
  pFile=$1
  sha512=`openssl dgst -sha512 $pFile | awk '{print $2}'`
  checkCmd "mv $pFile $OUT/."
  echo "$sha512  $pFile" > $OUT/$pFile.sha512
}


finalizeOutput () {
  writeCompRow "hub"  "hub" "$hubV" "" "0" "Enabled" "nil"
  checkCmd "mkdir -p hub/scripts"

  checkCmd "cp $CLI/*.py        hub/scripts/."
  checkCmd "cp $CLI/*.sh        hub/scripts/."
  checkCmd "cp -r $CLI/fire     hub/scripts/."
  checkCmd "cp -r $CLI/contrib  hub/scripts/."
  checkCmd "cp -r $CLI/lib      hub/scripts/."
  checkCmd "cp -r $CLI/ini      hub/scripts/."
  checkCmd "cp -r $CLI/sql      hub/scripts/."
  checkCmd "cp -r $CLI/sh       hub/scripts/."

  checkCmd "mkdir -p hub/doc"
  checkCmd "cp $CLI/../README.md  hub/doc/."
  zipDir "hub" "$hubV" "" "Enabled"

  checkCmd "cp data/conf/versions.sql  ."
  writeFileChecksum "versions.sql"

  checkCmd "cd $HUB"

  if [ ! "$zipOut" == "off" ] &&  [ ! "$zipOut" == "" ]; then
    zipExtension="tgz"
    options=""
    if [ "$osName" == "Linux" ]; then
      options="--owner=0 --group=0"
    fi
    zipCommand="tar $options -czf"
    zipCompressProg=""

    zipOutFile="$zipOut-$NUM-$plat.$zipExtension"
    if [ "$plat" == "posix" ]; then
      zipOutFile="$zipOut-$NUM.$zipExtension"
    fi

    if [ "$platx" == "posix" ]; then
      if [ ! -f $OUT/$zipOutFile ]; then
        echo "OUTFILE = '$zipOutFile'"
        checkCmd "cd out"
        checkCmd "mv $outDir $bundle"
        outDir=$bundle
        checkCmd "$zipCommand $zipOutFile $zipCompressProg $outDir"
        writeFileChecksum "$zipOutFile"
        checkCmd "cd .."
      fi
    fi
  fi
}


copyReplaceScript() {
  script=$1
  comp=$2
  checkCmd "cp $pgXX/$script-pgXX.py  $newDir/$script-$comp.py"
  myReplace "pgXX" "$comp" "$comp/$script-$comp.py"
}


supplementalPG () {
  newDir=$1
  pgXX=$SRC/pgXX

  checkCmd "mkdir $newDir/init"

  copyReplaceScript "install"  "$newDir"
  copyReplaceScript "start"    "$newDir"
  copyReplaceScript "stop"     "$newDir"
  copyReplaceScript "init"     "$newDir"
  copyReplaceScript "config"   "$newDir"
  copyReplaceScript "reload"   "$newDir"
  copyReplaceScript "activity" "$newDir"
  copyReplaceScript "remove"   "$newDir"

  checkCmd "cp $pgXX/*.sh         $newDir/"
  checkCmd "cp $pgXX/run-pgctl.py $newDir/"
  myReplace "pgXX" "$comp" "$newDir/run-pgctl.py"

  checkCmd "cp $pgXX/pg_hba.conf.nix  $newDir/"

  checkCmd "chmod 755 $newDir/bin/*"
  chmod 755 $newDir/lib/* 2>/dev/null
}


initC () {
  status="$6"
  if [ "$status" == "" ]; then
    status="NotInstalled"
  fi
  initDir "$1" "$2" "$3" "$4" "$5" "$status" "$7" "$8"
  zipDir "$1" "$3" "$4" "$status"
}


initPG () {
  setPGV "$pgM"

  writeSettRow "GLOBAL" "STAGE" "prod"
  writeSettRow "GLOBAL" "AUTOSTART" "off"

  initC "ctlibs"  "ctlibs"  "$ctlibsV"  "" "ctlibs"         "" "" "Y"

  pgComp="pg$pgM"
  initDir "$pgComp" "pg" "$pgV" "$outPlat" "postgres/$pgComp" "Enabled" "5432" "nil"
  supplementalPG "$pgComp"
  zipDir "$pgComp" "$pgV" "$outPlat" "Enabled"

  if [ "$pgM" \> "14" ] && [ "$pgM" \< "18" ]; then
    initC "lolor-pg$pgM"      "lolor"      "$lolorV"     "$outPlat" "postgres/lolor"     "" "" "nil"
    initC "snowflake-pg$pgM"  "snowflake"  "$snwflkV"    "$outPlat" "postgres/snowflake" "" "" "nil"
    initC "spock40-pg$pgM"    "spock40"    "$spock40V"   "$outPlat" "postgres/spock40"   "" "" "nil"
    initC "spock40-pg$pgM"    "spock40"    "$spock40V1"  "$outPlat" "postgres/spock40"   "" "" "nil"
  fi

  if [ "$pgM" \> "13" ] && [ "$pgM" \< "17" ]; then
    initC "spock33-pg$pgM"    "spock33"    "$spock33V"   "$outPlat" "postgres/spock33"   "" "" "nil"
  fi

  if [ "$isEL" == "True" ]; then
    initC "bouncer"      "bouncer"      "$bouncerV"  "$outPlat" "postgres/bouncer"  "" "" "nil"
    initC "backrest"     "backrest"     "$backrestV" "$outPlat" "postgres/backrest" "" "" "nil"
    initC "etcd"         "etcd"         "$etcdV"     "$outPlat" "etcd"              "" "" "nil"
    initC "pgcat"        "pgcat"        "$catV"      "$outPlat" "postgres/pgcat"    "" "" "nil"
    initC "patroni"      "patroni"      "$patroniV"  ""         "patroni"           "" "" "nil"
  fi

  if [ "$pgM" == "17" ]; then
    initC "audit-pg$pgM"      "audit"      "$audit17V"   "$outPlat" "postgres/audit"     "" "" "nil"
    initC "hintplan-pg$pgM"   "hintplan"   "$hint17V"    "$outPlat" "postgres/hintplan"  "" "" "nil"
    initC "spock41-pg$pgM"    "spock41"    "$spock41V"   "$outPlat" "postgres/spock41"   "" "" "nil"
  fi

  if [ "$pgM" == "16" ]; then
    initC "audit-pg$pgM"      "audit"      "$audit16V"   "$outPlat" "postgres/audit"     "" "" "nil"
    initC "hintplan-pg$pgM"   "hintplan"   "$hint16V"    "$outPlat" "postgres/hintplan"  "" "" "nil"
    initC "spock41-pg$pgM"    "spock41"    "$spock41V"   "$outPlat" "postgres/spock41"   "" "" "nil"
  fi

  if [ "$pgM" == "15" ]; then
    initC "audit-pg$pgM"      "audit"      "$audit15V"   "$outPlat" "postgres/audit"     "" "" "nil"
    initC "hintplan-pg$pgM"   "hintplan"   "$hint15V"    "$outPlat" "postgres/hintplan"  "" "" "nil"
  fi

  if [ "$pgM" == "15" ] || [ "$pgM" == "16" ] || [ "$pgM" == "17" ]; then
    initC "pldebugger-pg$pgM" "pldebugger" "$debuggerV"  "$outPlat" "postgres/pldebugger" "" "" "nil"
    initC "plprofiler-pg$pgM" "plprofiler" "$profV"      "$outPlat" "postgres/profiler"   "" "" "nil"
    initC "cron-pg$pgM"       "cron"       "$cronV"      "$outPlat" "postgres/cron"       "" "" "nil"
    initC "setuser-pg$pgM"    "setuser"    "$setuserV"   "$outPlat" "postgres/setuser"    "" "" "nil"
    initC "orafce-pg$pgM"     "orafce"     "$orafceV"    "$outPlat" "postgres/orafce"     "" "" "nil"
    initC "postgis-pg$pgM"    "postgis"    "$postgisV"   "$outPlat" "postgres/postgis"    "" "" "nil"
    initC "plv8-pg$pgM"       "plv8"       "$v8V"        "$outPlat" "postgres/plv8"       "" "" "nil"
    initC "vector-pg$pgM"     "vector"     "$vectorV"    "$outPlat" "postgres/vector"     "" "" "nil"
    initC "permissions-pg$pgM" "permissions" "$permissionsV" "$outPlat" "postgres/permissions" "" "" "nil"
    initC "timescaledb-pg$pgM" "timescaledb" "$timescaleV"   "$outPlat" "postgres/timescale"   "" "" "nil"
  fi

  if [ "$pgM" == "15" ] || [ "$pgM" == "16" ]; then
<<<<<<< HEAD
    initC "wal2json-pg$pgM"    "wal2json"   "$wal2jV"     "$outPlat" "postgres/wal2json"   "" "" "nil"
    initC "hypopg-pg$pgM"      "hypopg"     "$hypoV"      "$outPlat" "postgres/hypopg"     "" "" "nil"
    initC "partman-pg$pgM"     "partman"    "$partmanV"   "$outPlat" "postgres/partman"    "" "" "nil"
=======
    initC "wal2json-pg$pgM"   "wal2json"   "$wal2jV"     "$outPlat" "postgres/wal2json"   "" "" "nil"
    initC "hypopg-pg$pgM"     "hypopg"     "$hypoV"      "$outPlat" "postgres/hypopg"     "" "" "nil"
    initC "plprofiler-pg$pgM" "plprofiler" "$profV"      "$outPlat" "postgres/profiler"   "" "" "nil"
    initC "partman-pg$pgM"    "partman"    "$partmanV"   "$outPlat" "postgres/partman"    "" "" "nil"

>>>>>>> 7bc22792
    initC "citus-pg$pgM"       "citus"       "$citusV"       "$outPlat" "postgres/citus"       "" "" "nil"
  fi

  initC "prompgexp"    "prompgexp"    "$prompgexpV" "$outPlat" "postgres/prompgexp" "" "" "nil"
  initC "kirk"         "kirk"         "$kirkV"      ""         "kirk"               "" "" "Y"
  initC "ace"          "ace"          "$aceV"       ""         "ace"                "" "" "Y"

<<<<<<< HEAD
  ## initC "postgrest"    "postgrest"    "$postgrestV" "$outPlat" "postgres/postgrest" "" "" "nil"
  ## initC "prest"        "prest"        "$prestV"     "$outPlat" "pREST"              "" "" "nil"
  ## initC "pgadmin4"     "pgadmin4"     "$adminV"     ""         "postgres/pgadmin4"  "" "" "Y"
=======
  ## initC "pgadmin4"     "pgadmin4"     "$adminV"    ""         "postgres/pgadmin4" "" "" "Y"
>>>>>>> 7bc22792

  return
}


setupOutdir () {
  rm -rf out
  mkdir out
  cd out
  mkdir $outDir
  cd $outDir
  out="$PWD"

  mkdir -p data/logs
  d_conf=data/conf
  mkdir -p $d_conf/cache

  s_conf="$SRC/conf"
  cp $s_conf/db_local.db  $d_conf/.
  cp $s_conf/versions.sql  $d_conf/.
  sqlite3 $d_conf/db_local.db < $d_conf/versions.sql
}


##########################    MAINLINE   ####################################
osName=`uname`
verSQL="versions.sql"


## process command line paramaters #######
while getopts "c:X:N:Ep:Rh" opt
do
    case "$opt" in
      X)  if [ "$OPTARG" == "l64" ] || [ "$OPTARG" == "posix" ] ||
	     [ "$OPTARG" == "a64" ] || [ "$OPTARG" == "m64" ]; then
            outDir="$OPTARG"
            setupOutdir
            OS_TYPE="POSIX"

            cp $CLI/sh/cli.sh     ./pgedge

            if [ "$outDir" == "posix" ]; then
              OS="???"
              platx="posix"
              plat="posix"
            elif [ "$outDir" == "posix" ]; then
              OS="OSX"
              platx=osx64
            else
              OS="LINUX"
              platx=$plat
            fi
          else
            fatalError "Invalid Platform (-X) option" "u"
          fi
          writeSettRow "GLOBAL" "PLATFORM" "$plat"
          if [ "$plat" == "posix" ]; then
            checkCmd "cp $CLI/install.py $OUT/."
            checkCmd "cp $CLI/upgrade-cli.py $OUT/."
          fi;;

      R)  writeSettRow "GLOBAL" "REPO" "$repo" "-v";;

      c)  zipOut="$OPTARG";;

      N)  NUM="$OPTARG";;

      E)  isENABLED=true;;

      p)  pgM="$OPTARG"
          checkCmd "initPG";;

      h)  printUsageMessage
          exit 1;;
    esac
done

if [ $# -lt 1 ]; then
  printUsageMessage
  exit 1
fi

finalizeOutput

exit 0<|MERGE_RESOLUTION|>--- conflicted
+++ resolved
@@ -377,26 +377,18 @@
     initC "plprofiler-pg$pgM" "plprofiler" "$profV"      "$outPlat" "postgres/profiler"   "" "" "nil"
     initC "cron-pg$pgM"       "cron"       "$cronV"      "$outPlat" "postgres/cron"       "" "" "nil"
     initC "setuser-pg$pgM"    "setuser"    "$setuserV"   "$outPlat" "postgres/setuser"    "" "" "nil"
-    initC "orafce-pg$pgM"     "orafce"     "$orafceV"    "$outPlat" "postgres/orafce"     "" "" "nil"
-    initC "postgis-pg$pgM"    "postgis"    "$postgisV"   "$outPlat" "postgres/postgis"    "" "" "nil"
+  fi
+
+  if [ "$pgM" == "15" ] || [ "$pgM" == "16" ]; then
     initC "plv8-pg$pgM"       "plv8"       "$v8V"        "$outPlat" "postgres/plv8"       "" "" "nil"
-    initC "vector-pg$pgM"     "vector"     "$vectorV"    "$outPlat" "postgres/vector"     "" "" "nil"
-    initC "permissions-pg$pgM" "permissions" "$permissionsV" "$outPlat" "postgres/permissions" "" "" "nil"
-    initC "timescaledb-pg$pgM" "timescaledb" "$timescaleV"   "$outPlat" "postgres/timescale"   "" "" "nil"
-  fi
-
-  if [ "$pgM" == "15" ] || [ "$pgM" == "16" ]; then
-<<<<<<< HEAD
-    initC "wal2json-pg$pgM"    "wal2json"   "$wal2jV"     "$outPlat" "postgres/wal2json"   "" "" "nil"
-    initC "hypopg-pg$pgM"      "hypopg"     "$hypoV"      "$outPlat" "postgres/hypopg"     "" "" "nil"
-    initC "partman-pg$pgM"     "partman"    "$partmanV"   "$outPlat" "postgres/partman"    "" "" "nil"
-=======
     initC "wal2json-pg$pgM"   "wal2json"   "$wal2jV"     "$outPlat" "postgres/wal2json"   "" "" "nil"
     initC "hypopg-pg$pgM"     "hypopg"     "$hypoV"      "$outPlat" "postgres/hypopg"     "" "" "nil"
+    initC "orafce-pg$pgM"     "orafce"     "$orafceV"    "$outPlat" "postgres/orafce"     "" "" "nil"
+    initC "vector-pg$pgM"     "vector"     "$vectorV"    "$outPlat" "postgres/vector"     "" "" "nil"
     initC "plprofiler-pg$pgM" "plprofiler" "$profV"      "$outPlat" "postgres/profiler"   "" "" "nil"
+    initC "postgis-pg$pgM"    "postgis"    "$postgisV"   "$outPlat" "postgres/postgis"    "" "" "nil"
     initC "partman-pg$pgM"    "partman"    "$partmanV"   "$outPlat" "postgres/partman"    "" "" "nil"
 
->>>>>>> 7bc22792
     initC "citus-pg$pgM"       "citus"       "$citusV"       "$outPlat" "postgres/citus"       "" "" "nil"
   fi
 
@@ -404,13 +396,9 @@
   initC "kirk"         "kirk"         "$kirkV"      ""         "kirk"               "" "" "Y"
   initC "ace"          "ace"          "$aceV"       ""         "ace"                "" "" "Y"
 
-<<<<<<< HEAD
   ## initC "postgrest"    "postgrest"    "$postgrestV" "$outPlat" "postgres/postgrest" "" "" "nil"
   ## initC "prest"        "prest"        "$prestV"     "$outPlat" "pREST"              "" "" "nil"
   ## initC "pgadmin4"     "pgadmin4"     "$adminV"     ""         "postgres/pgadmin4"  "" "" "Y"
-=======
-  ## initC "pgadmin4"     "pgadmin4"     "$adminV"    ""         "postgres/pgadmin4" "" "" "Y"
->>>>>>> 7bc22792
 
   return
 }
