
#  Copyright 2022-2024 PGEDGE  All rights reserved. #

import os
import time

<<<<<<< HEAD
=======
MY_VERSION = "24.10.7"
MY_CODENAME = "Constellation"

>>>>>>> 7bc22792
DEFAULT_PG = "16"
DEFAULT_SPOCK = "40"
DEFAULT_SPOCK_17 = "40"
VALID_PG = ["15", "16", "17"]
ONE_DAY = 86400
ONE_WEEK = ONE_DAY * 7

## required environment variables
MY_CMD  = os.getenv("MY_CMD")
MY_HOME = os.getenv("MY_HOME")
MY_LOGS = os.getenv('MY_LOGS')
MY_LITE = os.getenv("MY_LITE")
MY_DATA = os.getenv("MY_DATA")

MY_LIBS = f"{MY_HOME}/hub/scripts/lib"
<<<<<<< HEAD
BACKUP_DIR = f"{MY_DATA}/conf/backup"
TIME = time.strftime("%Y%m%d%H%M")
BACKUP_TARGET_DIR = f"{BACKUP_DIR}/{TIME}"
LOG_FILENAME = f"{MY_LOGS}/cli_log.out"

################ Logging Configuration ############
COMMAND = 15
DEBUG = 10
DEBUG2 = 9

isDebug=0
LOG_LEVEL = COMMAND
pgeDebug = int(os.getenv('pgeDebug', '0'))
if pgeDebug == 1:
    LOG_LEVEL = DEBUG
    isDebug = 1
elif pgeDebug == 2:
    LOG_LEVEL = DEBUG2
    isDebug = 2

if not os.path.isdir(MY_LOGS):
    os.mkdir(MY_LOGS)
=======
MY_LITE = os.getenv("MY_LITE", None)
BACKUP_DIR = os.path.join(MY_HOME, "data", "conf", "backup")
BACKUP_TARGET_DIR = os.path.join(BACKUP_DIR, time.strftime("%Y%m%d%H%M"))
VALID_PG = ["15", "16", "17"]
>>>>>>> 7bc22792

import sys
import socket
import sqlite3
import signal
import hashlib
import random
import json
import tarfile
import uuid
import logging
import logging.handlers
import tempfile
import shutil
import traceback
import time
import platform
import subprocess
import getpass
import filecmp

from subprocess import Popen, PIPE, STDOUT
from datetime import datetime, timedelta
from urllib import request as urllib2
from shutil import copy2
from semantic_version import Version

try:
    import psutil
    from tqdm import tqdm
    import psycopg
except Exception:
    # used for advanced functionality
    # will throw errors before ctlibs is loaded
    pass

from log_helpers import bcolours, characters
import api, meta, ini

isSILENT = False
if os.environ.get("isSilent", "False") == "True":
    isSILENT = True

isJSON = False
if os.environ.get("isJson", "False") == "True":
    isJSON = True

PID_FILE = os.path.join(MY_HOME, "data", "conf", "cli.pid")

isTEST = False
if os.environ.get("isTest", "False") == "True":
    isTEST = True

isSHOWDUPS = False

isEXTENSIONS = False
if os.environ.get("isExtensions", "False") == "True":
    isEXTENSIONS = True

scripts_lib_path = os.path.join(os.path.dirname(__file__), "lib")
if scripts_lib_path not in sys.path:
    sys.path.append(scripts_lib_path)

this_platform_system = str(platform.system())
platform_lib_path = os.path.join(scripts_lib_path, this_platform_system)
if os.path.exists(platform_lib_path):
    if platform_lib_path not in sys.path:
        sys.path.append(platform_lib_path)


def get_process_manager():
    pm = ""
    PROC_MGR = get_value("GLOBAL", "PROC_MGR")
    if os.path.exists("/usr/bin/systemd"):
        if PROC_MGR == "systemd":
            pm = "SYSTEMD"
        else:
            pm = "systemd"
        
    if os.path.exists("/usr/bin/supervisord"):
        if len(pm) > 0:
            pm = pm + "/"

        if PROC_MGR == "supervisord":
            pm = pm + "SUPERVISORD"
        else:
            pm = pm + "supervisord"

    return(pm) 


def getreqval(p_section, p_key, isInt=False, verbose=False):
    val = get_value(p_section, p_key)
    if val == "":
        exit_message(f"Missing Setting for '{p_section} {p_key}'")

    if verbose is True:
        message(f"# {p_section} {p_key}: {val}")

    if isInt is True:
        try:
            val1 = int(val)
            return(val1)
        except Exception:
            exit_message(f"Required Setting '{p_section} {p_key}' must be an integer")

    return(val)


def getreqenv(p_env, isInt=False):
    val = os.getenv(p_env)
    if val is None:
        exit_message(f"Missing Required Env '{p_env}'")

    if isInt is True:
        try:
            val1 = int(val)
            return(val1)
        except Exception:
            exit_message(f"Required Env '{p_env}={val}' must be an integer")

    return(val)


def setenv(env, val):
    os.environ[str(env)] = str(val)


def py3_check():
    if os.getenv("isSilent", "False") == "True":
        return(True)

    ctlib_dir = get_ctlib_dir()

    ctlib_path = f"{MY_LIBS}/{ctlib_dir}"
    if not os.path.exists(f"{ctlib_path}"):
        message(f"Missing runtime libs: {ctlib_dir}", "warning")
        return(False)

    py3_v = f"{sys.version_info[0]}.{sys.version_info[1]}"
    if not py3_v in ctlib_dir:
        message(f"Mismatch between Python versions: '{py3_v}' not in '{ctlib_dir}'", "warning")
        return(False)

    return(True)


def get_default_spock(pgv):
    if pgv == "17":
       return(DEFAULT_SPOCK_17)

    return(DEFAULT_SPOCK)


def get_cpu_info():
    try:
        import cpuinfo
        cpui = cpuinfo.get_cpu_info()
        vcpu = cpui["count"]
        try:
            brand = cpui["brand_raw"]
        except Exception:
            try:
                brand = cpui["vendor_id_raw"]
            except Exception:
                brand = "??"

    except Exception:
        return(0,'?')

    return(vcpu, brand)


def get_gpu_info():
    try:
        cmd = "gpustat --no-color --no-processes --no-header 2> /dev/null | head -1"
        stat = str(subprocess.check_output(cmd, shell=True), "utf-8")
    except Exception:
        return ""

    stat = str(stat).replace("[0] ", "")
    stat = " ".join(stat.split())

    return(stat)



def remove_old_ctlib_dirs():
    message("Removing any old ctlib directories", "info")

    lib_dir_mask = f"{MY_HOME}/hub/scripts/lib/py3.*-???"

    echo_cmd(f"rm -rf {lib_dir_mask}")
    

def get_ctlib_dir():
    if platform.system() == "Darwin":
        return("py3.11-osx")

    plat_os = "amd"
    if platform.machine() == "aarch64":
        plat_os = "arm"

    if os.path.exists("/usr/bin/python3.9"):
        return f"py3.9-{plat_os}"
    elif os.path.exists("/usr/bin/python3.10"):
        return f"py3.10-{plat_os}"
    elif os.path.exists("/usr/bin/python3.11"):
        return f"py3.11-{plat_os}"
    elif os.path.exists("/usr/bin/python3.12") or os.path.exists("/usr/bin/python3.13"):
        return f"py3.12-{plat_os}"

    return "unsupported"


## Download tarball component and verify against checksum ###############
def download_component(p_comp):

    comp = meta.wildcard_component(p_comp)
    if not meta.is_component(comp):
        util.message(f"{p_comp} not a valid component", "error")
        return False

    ver_plat = meta.get_latest_ver_plat(comp)
    zip_file = f"{comp}-{ver_plat}.tgz"
    checksum_file = f"{zip_file}.sha512"

    conf_cache = "data/conf/cache"

    msg = f"Get: {REPO} {zip_file}"
    if not http_get_file(
        isJSON, zip_file, REPO, conf_cache, False, msg, ""):
        return False

    msg = f"Get: {REPO} {checksum_file}"
    if not http_get_file(
        isJSON, checksum_file, REPO, conf_cache, False, msg, ""):
        return False

    return validate_checksum(
        f"{conf_cache}/{zip_file}", f"{conf_cache}/{checksum_file}")


def is_pg_reserved_word(p_word):
    l_word = str(p_word).lower()

    rsvd_words = [
        'select', 'from', 'where', 'order', 'column', 'row', 'table', \
        'abc'
        ]

    if l_word in rsvd_words:
        return(True)

    return(False)


def python3_ver():
    return(platform.python_version())


def get_default_pg():
    val = get_value("GLOBAL", "PG_VER", "")
    if val > "":
        return(val)

    return(DEFAULT_PG)


def pip3_ver():
    pip3_ver = getoutput("pip3 --version | cut -d' ' -f2")
    return(pip3_ver)


def gcc_ver():
    gcc_ver_full = getoutput("gcc --version | head -1 | cut -d' ' -f3")
    return(gcc_ver_full)


def which(p_exe):
    which_path = getoutput(f"which {p_exe}")
    return(which_path)


def format_ver(p_ver):
    # formats 3-part version number as xx.yy-z
    v = str(p_ver).split(".")
    if len(v) != 3:
        message(f"'{p_ver}' is not a valid three part version string", "warning")
        return(p_ver)

    return(f"{v[0]}.{str(v[1]).rjust(2,'0')}-{v[2]}")


def autostart_verify_prereqs():
    message("util.autostart_verify_prereqs()", "debug")

    if is_selinux_active():
        exit_message("SELinux must not be active for --autostart True mode")

    return


def autostart_config(pg):
    message(f"util.autostart_config(pg={pg})", "debug")

    osSys(f"./{MY_CMD} init {pg} --svcuser={get_user()}")
    osSys(f"./{MY_CMD} config {pg} --autostart=on")

    return


def validate_checksum(p_file_name, p_checksum_file_name):
     checksum_from_file = get_file_checksum(p_file_name)
     checksum_from_remote_file = read_file_string(p_checksum_file_name).rstrip()
     checksum_from_remote = checksum_from_remote_file.split()[0]
     global check_sum_match
     check_sum_match = False
     if checksum_from_remote == checksum_from_file:
         check_sum_match = True
         return check_sum_match
     print_error("SHA512 CheckSum Mismatch")
     return check_sum_match


def osSys(p_input, p_display=False):
    if p_display:
        message("# " + p_input)
    rc = os.system(p_input)
    return rc


def retrieve_remote():
    conf_dir = "data" + os.sep + "conf"

    if not os.path.exists(BACKUP_DIR):
        os.mkdir(BACKUP_DIR)
    if not os.path.exists(BACKUP_TARGET_DIR):
        os.mkdir(BACKUP_TARGET_DIR)
    recent_version_sql = os.path.join(MY_HOME, "data", "conf", "versions.sql")
    recent_local_db = os.path.join(MY_HOME, "data", "conf", "db_local.db")
    if os.path.exists(recent_local_db):
        copy2(recent_local_db, BACKUP_TARGET_DIR)
    if os.path.exists(recent_version_sql):
        copy2(recent_version_sql, BACKUP_TARGET_DIR)
    remote_file = "versions.sql"
    msg="Retrieving the remote list of latest component versions ..."
    message(msg)
    if not http_get_file(isJSON, remote_file, REPO, conf_dir, False, msg):
        exit_cleanly(1)
    msg=""


    sql_file = conf_dir + os.sep + remote_file

    if not http_get_file(
        isJSON, remote_file + ".sha512", REPO, conf_dir, False, msg
    ):
        exit_cleanly(1)
    msg = "Validating checksum file..."
    my_logger.info(msg)
    message(msg)
    if not validate_checksum(sql_file, sql_file + ".sha512"):
        exit_cleanly(1)

    msg = "Updating local repository with remote entries..."
    my_logger.info(msg)
    message(msg)

    if not process_sql_file(sql_file, isJSON):
        exit_cleanly(1)


def get_parsed_json(file_nm):
    parsed_json = None
    try:
        with open(file_nm, "r") as f:
            parsed_json = json.load(f)
    except Exception as e:
        exit_message(f"Unable to load json file: {file_nm}\n{e}")

    return(parsed_json)


# Custom loglevel functions
def debug2(self, message, *args, **kws):
    # Yes, logger takes its '*args' as 'args'.
    if self.isEnabledFor(DEBUG2):
        self._log(DEBUG2, message, args, **kws)


def command(self, message, *args, **kws):
    # Yes, logger takes its '*args' as 'args'.
    if self.isEnabledFor(COMMAND):
        self._log(COMMAND, message, args, **kws)

my_logger = logging.getLogger()

logging.addLevelName(COMMAND, "COMMAND")
logging.Logger.command = command

logging.addLevelName(DEBUG2, "DEBUG2")
logging.Logger.debug2 = debug2

my_logger.setLevel(LOG_LEVEL)
handler = logging.handlers.RotatingFileHandler(
                  LOG_FILENAME, maxBytes=10*1024*1024, backupCount=5)
formatter = logging.Formatter('%(asctime)s [%(levelname)s] : %(message)s',
                                  datefmt='%Y-%m-%d %H:%M:%S')
handler.setFormatter(formatter)
my_logger.addHandler(handler)


def trim_plat(ver):
    if not ver:
        return None

    v1 = ver.replace("-amd", "")
    v2 = v1.replace("-arm", "")
    return v2


def num_pg_minors(pg_minor, is_display=False):
    ## print(f"util.num_pg_minors({pg_minor})")
    try:
        c = cL.cursor()
        sql = (
            f"SELECT component, version, release_date, is_current FROM versions\n "
            + f" WHERE component LIKE 'pg%' AND version LIKE '{pg_minor}%'\n"
            + f"   AND platform LIKE '%{get_el_ver()}%'"
        )
    
        c.execute(sql)
        data = c.fetchall()
        c.close()

        kount = 0
        for d in data:
          kount = kount + 1
          if is_display:
             if kount == 1:
                message(f"    Component    Version  Released  IsCurrent")
             message(f"    {str(d[0]).ljust(12)} {str(d[1]).ljust(8)} {d[2]}  {d[3]}")
    except Exception as e:
        fatal_sql_error(e, sql, "num_pg_minors()")

    return(kount)


def num_spocks(pg, ver, is_display=False):
    message(f"num_spocks(pg={pg}, ver={ver}, is_display={is_display})", "debug")
    try:
        c = cL.cursor()
        sql = (
            f"SELECT component, version, release_date, is_current FROM versions\n "
            + f" WHERE component LIKE 'spock%{pg}' AND version LIKE '{ver}%'\n"
            + f"   AND platform LIKE '%{get_el_ver()}%'"
        )
        message(f"{sql}", "debug")
        c.execute(sql)
        data = c.fetchall()
        message(f"{data}", "debug")
        c.close()

        kount = 0
        for d in data:
          kount = kount + 1
          if is_display:
             if kount == 1:
                message(f"    Component    Version  Released  IsCurrent")
             message(f"    {str(d[0]).ljust(12)} {str(d[1]).ljust(8)} {d[2]}  {d[3]}")
    except Exception as e:
        fatal_sql_error(e, sql, "num_spocks()")

    return(kount)


def copytree(cmd):
    os.system(f"cp -r {cmd}")


def load_ini(file_nm, section):
    try:
        text = open(file_nm, "r").read()
        config = ini.parse(text)
        for s in config:
            if s == section:
                return config[s]
    except Exception as e:
        exit_message(str(e), 1)

    return None


def run_psyco_sql(pg_v, db, cmd, usr=None):
    if usr is None:
        usr = get_user()

    if is_verbose():
        message(cmd, "info")

    if debug_lvl() > 0:
        message(cmd, "debug")

    con = get_pg_connection(pg_v, db, usr)
    if debug_lvl() > 0:
        message("run_psyco_sql(): " + str(con), "debug")

    try:
        cur = con.cursor(row_factory=psycopg.rows.dict_row)
        cur.execute(cmd)
        con.commit()

        print(json_dumps(cur.fetchall()))

        try:
            cur.close()
            con.close()
        except Exception:
            pass

    except Exception as e:
        if "already exists" in str(e):
            exit_message("already exists", 0)
        elif "already subscribes" in str(e):
            exit_message("already subscribes", 0)
        else:
            exit_exception(e)


def get_pg_connection(pg_v, db, usr):
    dbp = get_column("port", pg_v)

    if debug_lvl() > 0:
        message(f"get_pg_connection(): dbname={db}, user={usr}, port={dbp}", "debug")

    try:
        con = psycopg.connect(
            dbname=db, user=usr, host="127.0.0.1", port=dbp, autocommit=False
        )
    except Exception as e:
        exit_exception(e)

    return con


def get_table_list(table, db, pg_v):
    w_schema = None
    w_table = None

    l_tbl = table.split(".")
    if len(l_tbl) > 2:
        exit_message("Invalid table wildcard", 1)

    if len(l_tbl) == 2:
        w_schema = str(l_tbl[0])
        w_table = str(l_tbl[1])
    elif len(l_tbl) == 1:
        w_table = str(l_tbl[0])

    sql = (
        "SELECT table_schema || '.' || table_name as schema_table,('\"' ||table_schema || '\".\"' ||table_name||'\"')::regclass::oid as table_oid \n"
        + "  FROM information_schema.tables\n"
        + " WHERE TABLE_TYPE = 'BASE TABLE' \n"
        + " AND table_schema NOT IN ('spock','pg_catalog','information_schema')"
    )

    if w_schema:
        sql = sql + "\n   AND table_schema = '" + w_schema + "'"

    sql = sql + "\n   AND table_name ILIKE '" + w_table.replace("*", "%") + "'"

    con = get_pg_connection(pg_v, db, get_user())

    try:
        cur = con.cursor()
        cur.execute(sql)

        ret = cur.fetchall()

        try:
            cur.close()
            con.close()
        except Exception:
            pass

    except Exception as e:
        exit_exception(e)

    if len(ret) > 0:
        return ret

    exit_message(f"Could not find table that matches {table}", 1)


def get_seq_list(seq, db, pg_v):
    w_schema = None
    w_seq = None

    l_seq = seq.split(".")
    if len(l_seq) > 2:
        exit_message("Invalid sequnce wildcard", 1)

    if len(l_seq) == 2:
        w_schema = str(l_seq[0])
        w_seq = str(l_seq[1])
    elif len(l_seq) == 1:
        w_seq = str(l_seq[0])

    sql = (
        "SELECT sequence_schema || '.' || sequence_name as schema_seq \n"
        + "  FROM information_schema.sequences \n"
        + " WHERE sequence_schema NOT IN ('spock','pg_catalog','information_schema','snowflake')"
    )

    if w_schema:
        sql = sql + "\n   AND sequence_schema = '" + w_schema + "'"

    sql = sql + "\n   AND sequence_name LIKE '" + w_seq.replace("*", "%") + "'"

    con = get_pg_connection(pg_v, db, get_user())

    try:
        cur = con.cursor()
        cur.execute(sql)

        ret = cur.fetchall()

        try:
            cur.close()
            con.close()
        except Exception:
            pass

    except Exception as e:
        exit_exception(e)

    if len(ret) > 0:
        return ret

    exit_message(f"Could not find sequence that matches {seq}", 1)


def json_dumps(p_input):
    if os.getenv("isJson", "") == "True":
        return json.dumps(p_input)

    return json.dumps(p_input, indent=2)


def get_pg_v(pg=None):
    pg_v = str(pg)
    if pg_v is None:
        pg_v = os.getenv("pgN")

    if pg_v.isdigit():
        pg_v = "pg" + str(pg_v)

    if pg_v == "None":
        k = 0
        pg_s = meta.get_installed_pg()

        for p in pg_s:
            k = k + 1

        if k == 1:
            pg_v = str(p[0])
        elif k == 0:
            exit_message("PG is not installed", 1)
        else:
            exit_message("must be one PG installed", 1)

    if not os.path.isdir(pg_v):
        exit_message(str(pg_v) + " not installed", 1)

    spock_v = meta.get_installed_spock(pg_v)

    return pg_v, spock_v


def get_cloud_info():
    try:
        ciq = subprocess.run(
            ["cloud-init", "query", "--all"], check=True, capture_output=True, text=True
        ).stdout
        ciq_j = json.loads(ciq)

    except Exception:
        return ("", "", "", "", "", "", "")

    try:
        cloud_name = ciq_j["v1"]["cloud-name"]
    except Exception:
        cloud_name = ""

    try:
        platform = ciq_j["v1"]["platform"]
    except Exception:
        platform = ""

    try:
        region = ciq_j["v1"]["region"]
    except Exception:
        region = ""

    try:
        availability_zone = ciq_j["v1"]["availability-zone"]
    except Exception:
        availability_zone = ""

    try:
        instance_id = ciq_j["v1"]["instance-id"]
    except Exception:
        instance_id = ""

    try:
        instance_type = ciq_j["ds"]["meta-data"]["instance-type"]
    except Exception:
        instance_type = ""

    try:
        local_ipv4 = ciq_j["ds"]["meta-data"]["local-ipv4"]
    except Exception:
        local_ipv4 = ""

    return (
        cloud_name,
        platform,
        instance_id,
        instance_type,
        region,
        availability_zone,
        local_ipv4,
    )


def check_node_exists(cluster_name, node_name, base_dir="cluster"):
    node_dir = base_dir + "/" + str(cluster_name) + "/" + str(node_name)

    if not os.path.exists(node_dir):
        exit_message("node not found: " + node_dir, 1)


def check_cluster_exists(cluster_name, base_dir="cluster"):
    cluster_dir = base_dir + "/" + str(cluster_name)

    if not os.path.exists(cluster_dir):
        exit_message("cluster not found: " + cluster_dir, 1)


def is_verbose():
    isVerbose = os.getenv("isVerbose", "False")
    if isVerbose == "True":
        return True
    else:
        return False


def debug_lvl():
    lvl = str(os.getenv("pgeDebug", "0"))
    if lvl.isnumeric():
        return int(lvl)
    else:
        return 0


def echo_cmd(cmd, echo=True, sleep_secs=0, host="", usr="", key=""):
    if host > "":
        ssh_cmd = "ssh -o StrictHostKeyChecking=no -q -t "
        if usr > "":
            ssh_cmd = ssh_cmd + str(usr) + "@"

        ssh_cmd = ssh_cmd + str(host) + " "

        if key > "":
            ssh_cmd = ssh_cmd + "-i " + str(key) + " "

        cmd = cmd.replace('"', '\\"')

        if os.getenv("pgeDebug", "") > "":
            cmd = f"{cmd} --debug"

        cmd = ssh_cmd + ' "' + str(cmd) + '"'

    isSilent = os.getenv("isSilent", "False")
    if isSilent == "False":
        s_cmd = scrub_passwd(cmd)
        if echo:
            message("#  " + str(s_cmd))

    rc = os.system(str(cmd))
    if rc == 0:
        if int(sleep_secs) > 0:
            os.system("sleep " + str(sleep_secs))
        return 0

    return 1


def psql_cmd(cmd, nc, db, pg, host, usr, key):
    echo_cmd(nc + ' psql "' + cmd + '" ' + db, host=host, usr=usr, key=key)


def mk_cmd(cmd, echo=True, sleep_secs=0, host="", usr="", key=""):
    if host > "":
        ssh_cmd = "ssh -o StrictHostKeyChecking=no -q -t "
        if usr > "":
            ssh_cmd = ssh_cmd + str(usr) + "@"

        ssh_cmd = ssh_cmd + str(host) + " "

        if key > "":
            ssh_cmd = ssh_cmd + "-i " + str(key) + " "

        cmd = cmd.replace('"', '\\"')

        if os.getenv("pgeDebug", "") > "":
            cmd = f"{cmd} --debug"

        cmd = ssh_cmd + ' "' + str(cmd) + '"'

    return cmd


def psql_cmd_output(cmd, nc, db, pg, host, usr, key):
    cmd = mk_cmd(nc + ' psql "' + cmd + '" ' + db, host=host, usr=usr, key=key)
    result = subprocess.run(cmd, text=True, shell=True, stdout=subprocess.PIPE, stderr=subprocess.PIPE)
    return result.stdout


def print_exception(e, msg_type="error"):
    lines = str(e).splitlines()
    for line in lines:
        if line.startswith("HINT:"):
            pass
        else:
            message(line, msg_type)


def exit_exception(e):
    print_exception(e)
    sys.exit(1)


def is_empty_writable_dir(p_dir):
    if not os.path.isdir(p_dir):
        # directory does not exist
        return 1

    if os.listdir(p_dir):
        # directory is not empty
        return 2

    test_file = p_dir + "/test_file.txt"
    try:
        with open(test_file, "w") as file:
            file.write("hello!")
            file.close()
    except Exception:
        # directory is not writeable
        return 3
    os.system("rm -f " + test_file)

    # directory is empty & writeable
    return 0


def get_python_minor_version():
    return sys.version_info.minor


def remove_prefix(p_prefix, p_str):
    if p_str.find(p_prefix) == 0:
        pref_len = len(p_prefix)
        return p_str[pref_len:]

    return p_str


def remove_suffix(p_suffix, p_str):
    suf_len = len(p_suffix)
    suf_start = len(p_str) - suf_len
    if p_str[suf_start:] == p_suffix:
        return p_str[:suf_start]

    return p_str


def shuffle_string(p_input):
    # deterministic shuffle of a string
    ll = list(p_input)
    random.Random(123).shuffle(ll)
    shuffled = "".join(ll)
    return shuffled


def scrub_passwd(p_cmd):
    ll = p_cmd.split()
    flag = False
    new_s = ""
    key_wd = ""

    for i in ll:
        if ((i == "PASSWORD") or (i == "-P")) and (flag is False):
            flag = True
            key_wd = str(i)
            continue

        if flag:
            new_s = new_s + " " + key_wd + " '???'"
            flag = False
        else:
            new_s = new_s + " " + i

    return new_s


def is_selinux_active():
    if get_platform() != "Linux":
        return False

    rc = os.system("getenforce > /dev/null 2>&1")
    if rc != 0:
        return False

    status = getoutput("getenforce")
    if status.lower() == "disabled":
        return False

    return True


def glibc_ver():
    if get_platform() != "Linux":
        return ""

    # the 'ldd --version' command gives back the glibc version on the last word
    #   of the first line
    glibcV = getoutput("ldd --version | head -1 | grep -oE '[^ ]+$'")

    return glibcV


def get_random_password(p_length=12):
    import string
    import random

    passwd_chars = string.ascii_letters + string.digits + "~!@()_+-{}|"
    passwd = []
    for x in range(p_length):
        passwd.append(random.choice(passwd_chars))
    return "".join(passwd)


def get_1st_ip():
    hostname = socket.gethostname()
    ip = socket.gethostbyname(hostname)
    return ip


def run_native(component, bin_path, cmd):
    if not os.path.isfile(bin_path):
        message(f"{component} not installed.", "error")
        return

    return echo_cmd(bin_path + " " + cmd)


def sysdate():
    return datetime.utcnow()


def print_list(p_headers, p_keys, p_json_list):
    if os.getenv("isJson", None):
        print(json.dumps(p_json_list, sort_keys=True, indent=2))
    else:
        print(api.format_data_to_table(p_json_list, p_keys, p_headers))


def get_perl_ver():
    perl_ver = getoutput('perl -E "say $^V" 2>/dev/null')
    if len(perl_ver) == 0:
        return ""
    if perl_ver[0] == "v":
        perl_ver = perl_ver[1:]
    return perl_ver.strip()


def get_java_ver(pDisplay=False):
    java_ver = getoutput("java -version 2>&1")
    java_ver = java_ver.replace('"', "")
    java_lines = java_ver.split("\n")
    java_ver = java_lines[0]
    parts = java_ver.split(" ")
    if pDisplay:
        print(str(parts))

    if len(parts) >= 3:
        java_ver = parts[2]
        java_ver_pieces = java_ver.split(".")
        if str(java_ver_pieces[0]) == "1":
            java_major_ver = str(java_ver_pieces[1])
        else:
            java_major_ver = str(java_ver_pieces[0])
    else:
        java_major_ver = ""
        java_ver = ""

    return [java_major_ver, java_ver]


def is_systemctl():
    rc = os.system("sudo systemctl status > /dev/null 2>&1")
    if rc == 0:
        return True

    print("systemctl not present")
    return False


def remove_symlinks(p_link_dir, p_target_dir):
    # disabled because it dangerously didn't work
    return


def create_symlinks(p_link_dir, p_target_dir):
    cmd = "sudo ln -fst " + p_link_dir + " " + p_target_dir + "/*"
    message(cmd, "info")
    os.system(cmd)

    return


def cmd_system(p_sys_cmd, p_display=True):
    if p_sys_cmd.strip() == "":
        return 0

    cmd = MY_HOME + os.sep + "pgedge " + str(p_sys_cmd)

    if p_display:
        print("\n## " + str(cmd))

    rc = os.system(cmd)
    return rc


def run_cmd(p_cmd, p_display=False):
    cmd = MY_HOME + os.sep + p_cmd

    if p_display:
        print("  " + cmd)

    rc = os.system(sys.executable + " -u " + cmd)
    if rc == 0:
        return 0

    return 1


def run_sql_cmd(p_pg, p_sql, p_display=False):
    port = get_column("port", p_pg)
    cmd = "psql -p " + str(port) + ' -c "' + p_sql + '"'

    db = os.getenv("pgName", "")
    if db > "":
        cmd = cmd + "  " + str(db)
    else:
        cmd = cmd + " postgres"

    cmd = os.path.join(p_pg, "bin", cmd)

    if p_display:
        message("$ " + cmd, "info")

    cmd = os.path.join(MY_HOME, cmd)
    rc = os.system(cmd)
    return rc


def posix_unpack(file_nm):
    cmd = f"tar -xf {file_nm}"
    rc = os.system(f"tar -xf {file_nm}")
    return(rc)


def restart_postgres(p_pg):
    print("")
    run_cmd(p_pg + os.sep + "stop-" + p_pg + ".py", False)
    time.sleep(3)
    run_cmd(p_pg + os.sep + "start-" + p_pg + ".py", False)
    time.sleep(4)


def config_extension(p_pg=None, p_comp=None):
    """ Configure an extension from it's metadata """
    p_enable = True
    isDISABLED = os.getenv("isDISABLED", "")
    if isDISABLED == "True":
       p_enable = False

    message(f"util.config_extension(p_pg={p_pg}, p_comp={p_comp}, enable={p_enable})", "debug")

    if p_comp is None:
        exit_message("p_comp must be specified in util.config_extension()")

    pgV = p_pg
    if p_pg is None:
       pgV = p_comp[-4:]
       message(f"defaulting p_pg to {pgV}")

    if p_enable is False:
        update_component_state(p_comp, "disable")
        return(0)
    else:
        update_component_state(p_comp, "Installed")

    extension_name, is_preload, preload_name, default_conf = meta.get_extension_meta(p_comp)
    if extension_name is None:
        exit_message(f"Cannot find {p_comp} meta data", 1)

    default_conf = default_conf.replace("~", os.path.expanduser("~"))

    if default_conf > "":
        for df in default_conf.split("|"):
            df1 = df.strip()
            df_l = df1.split("=")
            if len(df_l) != 2:
                message(f"skipping bad extension metadata \n  '{df_l}'")
            else:
                change_pgconf_keyval(p_pg, str(df_l[0]), str(df_l[1]), True)

    rc = create_extension(p_pg, p_ext=preload_name, p_extension=extension_name, p_enable=True)
    if rc is True:
        return(0)

    return(1)


def disable_extension(p_ext, p_pg):
    message(f"util.disable_extension({p_ext}, {p_pg})", "debug")

    extension_name, is_preload, preload_name, default_conf = meta.get_extension_meta(p_ext)
    if extension_name is None:
        util.exit_message(f"{p_ext} not found")

    cmd = f"DROP EXTENSION IF EXISTS {extension_name}"
    run_sql_cmd(p_pg, cmd, True)

    if is_preload == "1":
        remove_pgconf_keyval(p_pg, "shared_preload_libraries", preload_name)
    
    update_component_state(p_ext, "disabled")

    return(0)


def create_extension(p_pg, p_ext, p_reboot=False, p_extension="", p_enable=True):
    message(f"util.create_extension(" + \
        f"{p_pg}, {p_ext}, p_reboot={p_reboot}, p_extension='{p_extension}', p_enable={p_enable})", "debug")

    if p_ext > " " and p_enable is True: 
        rc = change_pgconf_keyval(p_pg, "shared_preload_libraries", p_ext)

    isRestart = os.getenv("isRestart")
    if (p_reboot is True) or (isRestart == "True"):
        restart_postgres(p_pg)

    print("")
    if p_extension == "":
        p_extension = p_ext

    if p_extension == "none" or isRestart == "False":
        pass
    else:
        create_ext_cmd(p_extension, p_pg)

    return True


def create_ext_cmd(p_extension, p_pg):
    cmd = f"CREATE EXTENSION IF NOT EXISTS {p_extension} CASCADE"
    run_sql_cmd(p_pg, cmd, True)


def source_env_file(p_env_file):
    try:
        command = ["bash", "-c", "source " + p_env_file + " && env"]
        proc = Popen(command, stdout=PIPE)
        for line in proc.stdout:
            (key, _, value) = line.partition("=")
            os.environ[key] = value.strip()
        proc.communicate()

    except Exception as e:
        exit_message(str(e), 1, False)

    return


def encrypt(plaintext, key):
    """
    Encrypt the plaintext with AES method.

    Parameters:
        plaintext -- String to be encrypted.
        key       -- Key for encryption.
    """
    try:
        import base64

        from Crypto import Random
        from Crypto.Cipher import AES
    except ImportError as e:
        exit_message(str(e), 1, False)

    iv = Random.new().read(AES.block_size)
    cipher = AES.new(pad(key), AES.MODE_CFB, iv)
    # If user has entered non ascii password (Python2)
    # we have to encode it first
    if hasattr(str, "decode"):
        plaintext = plaintext.encode("utf-8")
    encrypted = base64.b64encode(iv + cipher.encrypt(plaintext))

    return encrypted


def decrypt(ciphertext, key):
    """
    Decrypt the AES encrypted string.

    Parameters:
        ciphertext -- Encrypted string with AES method.
        key        -- key to decrypt the encrypted string.
    """
    try:
        import base64

        from Crypto.Cipher import AES
    except ImportError as e:
        exit_message(str(e), 1, False)

    padding_string = b"}"

    ciphertext = base64.b64decode(ciphertext)
    iv = ciphertext[: AES.block_size]
    cipher = AES.new(pad(key), AES.MODE_CFB, iv)
    decrypted = cipher.decrypt(ciphertext[AES.block_size :])

    return decrypted


def pad(str):
    """Add padding to the key."""

    padding_string = b"}"
    str_len = len(str)

    # Key must be maximum 32 bytes long, so take first 32 bytes
    if str_len > 32:
        return str[:32]

    # If key size id 16, 24 or 32 bytes then padding not require
    if str_len == 16 or str_len == 24 or str_len == 32:
        return str

    # Add padding to make key 32 bytes long
    return str + ((32 - len(str) % 32) * padding_string)


def get_parent_dir_path(p_path):
    from os.path import dirname

    parent_path = dirname(p_path)
    if not os.path.isdir(p_path):
        parent_path = dirname(parent_path)
    return parent_path


def dirlist(p_isJSON, p_path):
    import glob

    dir_list = []
    for name in glob.iglob(p_path):
        dir_dict = {}
        dir_dict["name"] = name
        if os.path.isdir(name):
            dir_dict["type"] = "d"
        else:
            dir_dict["type"] = "-"
        last_accessed = datetime.fromtimestamp(os.path.getatime(name))
        dir_dict["last_accessed"] = last_accessed.strftime("%Y-%m-%d %H:%M:%S")
        dir_list.append(dir_dict)

    if len(dir_list) > 0:
        dir_list = sorted(
            dir_list,
            key=lambda k: (k["type"].lower, os.path.getatime(k["name"])),
            reverse=True,
        )
    parent_path = get_parent_dir_path(os.path.split(p_path)[0])
    if not parent_path.endswith(os.sep):
        parent_path = parent_path + os.sep
    if os.path.exists(parent_path):
        parent_dict = {
            "type": ".",
            "name": parent_path,
            "last_accessed": datetime.fromtimestamp(
                os.path.getatime(parent_path)
            ).strftime("%Y-%m-%d %H:%M:%S"),
        }
        dir_list.insert(0, parent_dict)
    if p_isJSON:
        json_dict = {}
        json_dict["data"] = dir_list
        json_dict["state"] = "completed"
        print(json.dumps([json_dict]))
        return 0

    print("DIRLIST for '" + p_path + "':")
    for d in dir_list:
        print("  " + d["type"] + " " + d["name"] + " " + d["last_accessed"])

    return 0


def fatal_error(p_msg):
    msg = "ERROR: " + p_msg
    if os.getenv("isJson", None):
        jsonMsg = {}
        jsonMsg["status"] = "error"
        jsonMsg["msg"] = msg
        print(json.dumps([jsonMsg]))
    else:
        print(msg)
    sys.exit(1)


def escape_ansi_chars(p_str):
    import re

    ansi_escape = re.compile(r"(\x9B|\x1B\[)[0-?]*[ -\/]*[@-~]")
    final_lines = ansi_escape.sub("", p_str)
    striped_lines = str(final_lines).strip()
    return striped_lines


def getoutput(p_cmd):
    if sys.version_info < (2, 7):
        import commands

        try:
            out = commands.getoutput(p_cmd)
            return out.strip()
        except Exception:
            return ""

    from subprocess import check_output

    try:
        out = check_output(p_cmd, shell=True)
        return out.strip().decode("ascii")
    except Exception:
        return ""


def is_systemd():
    if get_platform() != "Linux":
        return False

    return (
        os.path.isfile("/usr/bin/systemctl")
        and os.access("/usr/bin/systemctl", os.X_OK)
    ) or (os.path.isfile("/bin/systemctl") and os.access("/bin/systemctl", os.X_OK))


def run_sudo(p_cmd, p_display=True, p_isJSON=False):
    if p_cmd.startswith("sudo "):
        cmd = p_cmd
    else:
        cmd = "sudo " + p_cmd

    rc = run_sh_cmd(cmd, p_display, p_isJSON)

    return rc


def run_sh_cmd(p_cmd, p_display=True, p_isJSON=False):
    if p_display:
        message("$ " + p_cmd, "info")

    rc = os.system(p_cmd)

    return rc


def get_systemd_dir():
    systemd_dir = "/usr/lib/systemd/system"
    if os.path.isdir(systemd_dir):
        # This directory is common to RedHat based systems
        return systemd_dir

    systemd_dir = "/lib/systemd/system"
    if os.path.isdir(systemd_dir):
        # This directory is common to deb / ubuntu
        return systemd_dir

    return ""


def get_service_status(p_svcname):
    if get_platform() == "Linux":
        if is_systemd():
            cmd = "sudo systemctl status " + p_svcname
        else:
            cmd = "sudo service " + p_svcname + " status"

        p = Popen(
            cmd, shell=True, stdout=PIPE, stderr=PIPE, executable=None, close_fds=False
        )
        (stdout, stderr) = p.communicate()
        if p.returncode == 0:
            return "Running"
        else:
            return "Stopped"

    return "?"


def delete_service_win(svcName):
    import win32serviceutil

    is_service_installed = False
    try:
        win32serviceutil.QueryServiceStatus(svcName)
        is_service_installed = True
    except Exception:
        is_service_installed = False
    if is_service_installed:
        sc_path = os.getenv("SYSTEMROOT", "") + os.sep + "System32" + os.sep + "sc"
        system(sc_path + " delete " + svcName, is_admin=True)
    return True


def is_postgres(p_comp):
    pgXX = ["pg15", "pg16", "pg17"]
    if p_comp in pgXX:
        return True

    return False


def get_owner_name(p_path=None):
    file_path = p_path
    if not p_path:
        file_path = os.getenv("MY_HOME")
    import pwd

    st = os.stat(file_path)
    uid = st.st_uid
    userinfo = pwd.getpwuid(uid)
    ownername = userinfo.pw_name
    return ownername


# anonymous data from the INFO command
def get_anonymous_info():
    jsonInfo = api.info(True, "", "", False)
    os = jsonInfo["os"]
    mem = str(jsonInfo["os_memory_gb"])
    cores = str(jsonInfo["cores"])
    arch = jsonInfo["arch"]
    anon = f"({os}; {mem}; {cores}; {arch})"
    return anon


# abruptly terminate with a codified message
def exit_message(p_msg, p_rc=1, p_isJSON=None):
    if p_isJSON is None:
        isJSON = os.getenv("isJson", "False")
        if isJSON == "True":
            p_isJSON = True
        else:
            p_isJSON = False

    if p_rc == 0:
        message(p_msg, "info", p_isJSON)
    else:
        message(p_msg, "error", p_isJSON)

    sys.exit(p_rc)


# print codified message to stdout & logfile
def message(p_msg, p_state="info", p_isJSON=None, quiet_mode=False):
    if p_isJSON is None:
        isJSON = os.getenv("isJson", "False")
        if isJSON == "True":
            p_isJSON = True
        else:
            p_isJSON = False

    if p_msg is None:
        return

    jsn_msg = None

    log_level = p_state.lower()
    cur_level = logging.root.level if not quiet_mode else logging.ERROR

    if log_level == "error":
        log_level_num = 40
        my_logger.error(p_msg)
        if log_level_num >= cur_level:
            if not p_isJSON:
                print(bcolours.FAIL + characters.CROSS + " " + p_msg + bcolours.ENDC)
                return
            else:
                jsn_msg = p_msg
    elif log_level == "warning":
        log_level_num = 30
        my_logger.warning(p_msg)
        if log_level_num >= cur_level:
            if not p_isJSON:
                print(
                    bcolours.YELLOW + characters.WARNING + " " + p_msg + bcolours.ENDC
                )
                return
            else:
                jsn_msg = p_msg
    elif log_level == "alert":
        log_level_num = 20
        my_logger.info(p_msg)
        if log_level_num >= cur_level:
            if not p_isJSON:
                print(bcolours.YELLOW + p_msg + bcolours.ENDC)
                return
            else:
                jsn_msg = p_msg
    elif log_level == "debug":
        log_level_num = 10
        pgeDebug = str(os.getenv("pgeDebug", "0"))
        my_logger.debug(p_msg)
        if (log_level_num >= cur_level) or (pgeDebug == "1"):
            if not p_isJSON:
                print(bcolours.YELLOW + p_msg + bcolours.ENDC)
                return
            else:
                jsn_msg = p_msg
    elif log_level == "success":
        log_level_num = 20
        my_logger.info(p_msg)
        if log_level_num >= cur_level:
            if not p_isJSON:
                print(bcolours.OKGREEN + characters.TICK + " " + p_msg + bcolours.ENDC)
                return
            else:
                jsn_msg = p_msg
    elif log_level == "info":
        log_level_num = 20
        my_logger.info(p_msg)
        if log_level_num >= cur_level:
            if not p_isJSON:
                if isSILENT is False: 
                    print(p_msg)
                return
            else:
                jsn_msg = p_msg
    else:
        if not p_isJSON:
            print(p_msg)
            return
        else:
            jsn_msg = p_msg

    if jsn_msg != None:
        msg = p_msg.replace("\n", "")
        if msg.strip() > "":
            json_d = {}
            json_d[p_state] = str(msg)
            print(json.dumps(json_d))

    return


def set_colour(message, colour):
    if colour == "red":
        return bcolours.FAIL + message + bcolours.ENDC
    elif colour == "green":
        return bcolours.OKGREEN + message + bcolours.ENDC
    elif colour == "yellow":
        return bcolours.YELLOW + message + bcolours.ENDC
    elif colour == "blue":
        return bcolours.OKBLUE + message + bcolours.ENDC
    elif colour == "purple":
        return bcolours.OKPURPLE + message + bcolours.ENDC
    elif colour == "cyan":
        return bcolours.OKCYAN + message + bcolours.ENDC
    elif colour == "white":
        return bcolours.BOLD + message + bcolours.ENDC
    else:
        return message


def verify(p_json):
    try:
        c = cL.cursor()
        sql = (
            "SELECT component, version, platform, release_date "
            + " FROM versions WHERE is_current = 1 "
            + "ORDER BY 4 DESC, 1"
        )
        c.execute(sql)
        data = c.fetchall()
        for row in data:
            comp_ver = str(row[0]) + "-" + str(row[1])
            plat = str(row[2])
            if plat == "":
                verify_comp(comp_ver)
            else:
                if "win" in plat:
                    verify_comp(comp_ver + "-win")
                elif "osx" in plat:
                    verify_comp(comp_ver + "-osx")
                elif "linux" in plat:
                    verify_comp(comp_ver + "-amd")
    except Exception as e:
        fatal_sql_error(e, sql, "verify()")

    return


def round_timedelta(dt):
    microseconds_in_tenth_of_second = 100000
    half_of_tenth_of_second = microseconds_in_tenth_of_second // 2
    remainder = dt.microseconds % microseconds_in_tenth_of_second

    if remainder < half_of_tenth_of_second:
        return dt - timedelta(microseconds=remainder)
    else:
        return dt + timedelta(microseconds=microseconds_in_tenth_of_second - remainder)


def verify_comp(p_comp_ver_plat):
    base = get_value("GLOBAL", "REPO") + "/" + p_comp_ver_plat
    url_file = base + ".tgz"
    rc1 = http_is_file(url_file)

    url_checksum = url_file + ".sha512"
    rc2 = http_is_file(url_checksum)

    if rc1 == 0 and rc2 == 0:
        print("GOOD: " + base)
        return 0

    print("BAD:  " + base)
    return 1


def utc_to_local(dt):
    import time

    dt_obj = datetime.strptime(dt, "%Y-%m-%d %H:%M:%S")
    time_stamp = time.mktime(dt_obj.timetuple())
    now_timestamp = time.time()
    offset = datetime.fromtimestamp(now_timestamp) - datetime.utcfromtimestamp(
        now_timestamp
    )
    dt_local = dt_obj + offset
    return dt_local


def update_installed_date(p_app):
    try:
        c = cL.cursor()
        install_date = datetime.utcnow().strftime("%Y-%m-%d %H:%M:%S")
        sql = "UPDATE components SET install_dt = ? WHERE component = ?"
        c.execute(sql, [install_date, p_app])
        cL.commit()
        c.close()
    except Exception as e:
        fatal_sql_error(e, sql, "update_installed_date()")

    return


def get_uuid():
    return str(uuid.uuid4())


def update_hosts(p_host, p_unique_id, updated=False):
    last_update_utc = datetime.utcnow()

    current_time = last_update_utc

    if p_unique_id:
        unique_id = p_unique_id
    else:
        unique_id = get_uuid()

    if updated:
        exec_sql(
            "UPDATE hosts "
            + "   SET last_update_utc = '"
            + last_update_utc.strftime("%Y-%m-%d %H:%M:%S")
            + "', "
            + "       unique_id = '"
            + str(unique_id)
            + "' "
            + " WHERE host = '"
            + str(p_host)
            + "'"
        )
    return


def get_stage():
    return get_value("GLOBAL", "STAGE", "off")


def get_value(p_section, p_key, p_value=""):
    sql = "SELECT s_value FROM settings WHERE section = ? AND s_key = ?"
    try:
        c = cL.cursor()
        c.execute(sql, [p_section, p_key])
        data = c.fetchone()
        if data is None:
            return p_value
    except Exception as e:
        fatal_sql_error(e, sql, "get_value()")
    return data[0]


def set_value(p_section, p_key, p_value):
    try:
        c = cL.cursor()
        sql = "DELETE FROM settings WHERE section = ? AND s_key = ?"
        c.execute(sql, [p_section, p_key])
        sql = "INSERT INTO settings (section, s_key, s_value) VALUES (?, ?, ?)"
        c.execute(sql, [p_section, p_key, p_value])
        cL.commit()
        c.close()
    except Exception as e:
        fatal_sql_error(e, sql, "set_value()")
    return


def remove_comp(p_comp):
    try:
        c = cL.cursor()
        sql = "DELETE FROM components WHERE component = ?"
        c.execute(sql, [p_comp])
        cL.commit()
        c.close()
    except Exception as e:
        fatal_sql_error(e, sql, "remove_comp()")
    return


def unset_value(p_section, p_key):
    try:
        c = cL.cursor()
        sql = "DELETE FROM settings WHERE section = ? AND s_key = ?"
        c.execute(sql, [p_section, p_key])
        cL.commit()
        c.close()
    except Exception as e:
        fatal_sql_error(e, sql, "unset_value()")
    return


def get_hosts_file_name():
    pw_file = ""
    host_dir = os.path.join(MY_HOME, "conf")
    pw_file = os.path.join(host_dir, ".hosts")
    return pw_file


def get_host(p_host):
    host_dict = {}
    try:
        c = cL.cursor()
        sql = "SELECT host, name, dir_home FROM hosts where name=?"
        c.execute(sql, [p_host])
        data = c.fetchone()
        if data:
            host_dict = {}
            host_dict["host"] = str(data[0])
            host_dict["host_name"] = str(data[1])
            host_dict["my_home"] = str(data[2])
    except Exception as e:
        print("ERROR: Retrieving host info")
        exit_message(str(e), 1)
    return host_dict


def get_host_with_id(p_host_id):
    try:
        c = cL.cursor()
        sql = "SELECT host FROM hosts where host_id=?"
        c.execute(sql, [p_host_id])
        data = c.fetchone()
        if data:
            return True
    except Exception as e:
        print("ERROR: Retrieving host")
        exit_message(str(e), 1)
    return False


def get_host_with_name(p_host_name):
    try:
        c = cL.cursor()
        sql = "SELECT host FROM hosts where name=?"
        c.execute(sql, [p_host_name])
        data = c.fetchone()
        if data:
            return True
    except Exception as e:
        print("ERROR: Retrieving host")
        exit_message(str(e), 1)
    return False


def timedelta_total_seconds(timedelta):
    return (
        timedelta.microseconds
        + 0.0
        + (timedelta.seconds + timedelta.days * 24 * 3600) * 10**6
    ) / 10**6


def read_hosts(p_host):
    sql = (
        "SELECT last_update_utc, unique_id \n"
        + "  FROM hosts WHERE host = '"
        + p_host
        + "'"
    )

    try:
        c = cL.cursor()
        c.execute(sql)
        data = c.fetchone()
        if data is None:
            return ["", "", "", ""]
    except Exception as e:
        fatal_sql_error(e, sql, "get_host()")

    last_update_utc = data[0]
    last_update_local = ""
    if last_update_utc:
        last_update_local = str(utc_to_local(data[0]))
    unique_id = data[1]

    return [last_update_utc, last_update_local, unique_id]


def is_password_less_ssh():
    cmd = "ssh -o 'PreferredAuthentications=publickey' localhost 'echo' >/dev/null 2>&1"
    rc = system(cmd)
    if rc:
        return False
    return True


def read_env_file(component):
    script = os.path.join(MY_HOME, component, component + ".env")
    if os.path.isfile(script):
        try:
            pipe1 = Popen(
                ". %s; env" % script, stdout=PIPE, shell=True, executable="/bin/bash"
            )
            output = str(pipe1.communicate()[0].strip())
            lines = output.split("\n")
            env = dict((line.split("=", 1) for line in lines))
            for e in env:
                os.environ[e] = env[e]
        except Exception:
            my_logger.error(traceback.format_exc())
            pass

    return


def get_pgpass_file():
    if get_platform() == "Darwin":
        home = os.getenv("HOME")
        pw_file = home + "/.pgpass"
    else:
        home = get_unix_user_home()
        if home is not None:
            pw_file = home + "/.pgpass"
        else:
            message("No valid HOME for user %s" % get_user(), "error")
            return None

    return pw_file


def set_con(p_args, p_pwd):
    arg = p_args.split()
    if len(arg) != 5:
        message("5 arguments required: svc, host, port, db, user", "error")
        return

    if arg[0] == "postgres":
        host = arg[1]
        port = arg[2]
        db = arg[3]
        user = arg[4]
        remember_pgpassword(p_pwd, port, host, db, user)
        return

    message("Svc '" + str(arg[0]) + "' not supported.  Must be 'postgres'", "error")
    return


def get_con(p_args):
    arg = p_args.split()
    if len(arg) != 5:
        message("5 arguments required: svc, host, port, db, user", "error")
        return

    if arg[0] == "postgres":
        pwd = retrieve_pgpassword(arg[1], arg[2], arg[3], arg[4])
        if pwd is None:
            message("not found", "error")
        else:
            message(pwd)

        return

    message("Svc '" + str(arg[0]) + "' not supported.  Must be 'postgres'", "error")
    return


def retrieve_pgpassword(p_host="localhost", p_port="5432", p_db="*", p_user="postgres"):
    pw_file = get_pgpass_file()
    if pw_file is None:
        return None

    if os.path.isfile(pw_file):
        s_pw = read_file_string(pw_file)
    else:
        return None

    lines = s_pw.split("\n")
    for line in lines:
        f = line.split(":")
        if len(f) != 5:
            continue

        host = f[0]
        port = f[1]
        db = f[2]
        user = f[3]
        pwd = f[4]

        if host != "*" and host != p_host and p_host != "*":
            continue

        if port != "*" and port != p_port and p_port != "*":
            continue

        if db != "*" and db != p_db and p_db != "*":
            continue

        if user != "*" and user != p_user and p_user != "*":
            continue

        # we've got a match
        return pwd

    # we looped through the file and never found a match
    return None


def change_pgpassword(
    p_passwd,
    p_port="5432",
    p_host="localhost",
    p_db="*",
    p_user="postgres",
    p_ver="pg15",
):
    # try and login with the old password and set the new one
    rc = run_sql_cmd(
        p_ver, "ALTER role " + p_user + " PASSWORD '" + p_passwd + "'", False
    )
    if rc == 0:
        rc = remember_pgpassword(p_passwd, p_port, p_host, p_db, p_user, p_ver)
        return
    else:
        message("unable to change password", "error")
        return None


def remember_pgpassword(
    p_passwd,
    p_port="5432",
    p_host="localhost",
    p_db="*",
    p_user="postgres",
    p_ver="pg15",
):
    pw_file = get_pgpass_file()
    if pw_file is None:
        return None

    if os.path.isfile(pw_file):
        s_pw = read_file_string(pw_file)
    else:
        s_pw = ""

    file = open(pw_file, "w")

    # pre-pend the new
    escaped_passwd = p_passwd
    escaped_passwd = escaped_passwd.replace("\\", "\\\\")
    escaped_passwd = escaped_passwd.replace(":", "\\:")

    prt_db_usr_pwd = p_port + ":" + p_db + ":" + p_user + ":" + escaped_passwd
    s_host = p_host + ":" + prt_db_usr_pwd
    file.write(s_host + "\n")
    s_host2 = s_host
    if p_host == "localhost":
        s_host2 = "127.0.0.1:" + prt_db_usr_pwd
        file.write(s_host2 + "\n")

    # append the old (skipping duplicate & blank lines)
    if s_pw > "":
        lines = s_pw.split("\n")
        for line in lines:
            if (line == s_host) or (line == s_host2):
                pass
            else:
                if line.strip() > "":
                    file.write(line + "\n")

    file.close()

    os.chmod(pw_file, 0o600)

    message("Password securely remembered")

    return pw_file


def get_pgconf_filename(p_pgver):
    pg_data = get_column("datadir", p_pgver)
    return pg_data + os.sep + "postgresql.conf"


def get_pgconf(p_pgver):
    config_file = get_pgconf_filename(p_pgver)

    if not os.path.isfile(config_file):
        print("ERROR: Cannot locate file '" + str(config_file) + "'")
        return ""

    if not os.access(config_file, os.W_OK):
        print("ERROR: Write permission denied on '" + str(config_file) + "'")
        return ""

    return read_file_string(config_file)


def put_pgconf(p_pgver, p_conf):
    config_file = get_pgconf_filename(p_pgver)

    write_string_file(p_conf, config_file)

    return


def get_pgconf_filename_auto(p_pgver):
    pg_data = get_column("datadir", p_pgver)
    return pg_data + os.sep + "postgresql.auto.conf"


def get_pgconf_auto(p_pgver):
    config_file = get_pgconf_filename_auto(p_pgver)

    if not os.path.isfile(config_file):
        print("ERROR: Cannot locate file '" + str(config_file) + "'")
        return ""

    if not os.access(config_file, os.W_OK):
        print("ERROR: Write permission denied on '" + str(config_file) + "'")
        return ""

    return read_file_string(config_file)


def put_pgconf_auto(p_pgver, p_conf):
    config_file = get_pgconf_filename_auto(p_pgver)

    write_string_file(p_conf, config_file)

    return

def get_pgconf_value(p_pgver, p_key):
    config_file = get_pgconf_filename(p_pgver)
    
    if config_file == "":  
        return False
    
    parameter_value = None

    with open(config_file, 'r') as conf_file:
        # Read each line of the file
        for line in conf_file:
            # Ignore comments and empty lines
            if line.strip() == '' or line.strip().startswith('#'):
                continue
            # Split the line into parameter and value
            parts = line.split('=')
            if len(parts) == 2:
                key = parts[0].strip()
                value = parts[1].strip().split('#')[0].strip()  # Remove comments
                # Check if the parameter matches the one we're looking for
                if key == p_key:
                    parameter_value = value
                    break

    return parameter_value


def remove_pgconf_keyval(p_pgver, p_key, p_val=""):
    s = get_pgconf(p_pgver)
    if s == "":
        return False

    ns = ""
    new_line = ""
    old_val_quoted = ""
    lines = s.split("\n")
    for line in lines:
        if line.startswith(p_key):
            print("  old: " + line)
            if p_val == "":
                # skip over this line and continue processing the rest of the file
                continue
            else:
                new_line = remove_line_val(line, p_val)
                print("  new: " + new_line + "\n")
                ns = ns + "\n" + new_line
        else:
            if ns == "":
                ns = line
            else:
                ns = ns + "\n" + line

    put_pgconf(p_pgver, ns)

    return True


def get_val_tokens(p_line):
    comment_pos = p_line.find("#", 1)
    if comment_pos > 0:
        p_line = p_line[1 : (comment_pos - 1)]

    q_start = p_line.find("'", 1)
    if q_start == -1:
        q_start = p_line.find("=", 1)
    q_end = p_line.find("'", (q_start + 1))
    if q_end == -1:
        q_end = len(p_line)
    old_val = p_line[(q_start + 1) : q_end]
    old_val = old_val.replace(",", " ")
    return old_val.split()


def remove_line_val(p_line, p_val):
    old_tokens = get_val_tokens(p_line)

    new_tokens = []
    for tok in old_tokens:
        if tok == p_val:
            continue
        else:
            new_tokens.append(tok)

    return assemble_line_val(p_line, new_tokens)


def assemble_line_val(p_old_line, p_new_tokens, p_val=""):
    tokens = p_old_line.split()
    key = tokens[0]
    if key.startswith("#"):
        key = key[1:]

    new_val = ""
    token_in_list = False
    for token in p_new_tokens:
        if token == p_val:
            if not token_in_list:
                new_val = append_val(new_val, token, key)
                token_in_list = True
        else:
            new_val = append_val(new_val, token, key)

    if not token_in_list:
        new_val = append_val(new_val, p_val, key)

    if new_val.isnumeric():
        new_line = key + " = " + new_val
    else:
        new_line = key + " = '" + new_val + "'"
    return new_line


def prepend_val(p_base, p_val):
    if p_base == "":
        return p_val

    if p_val == "":
        return p_base

    return p_val + ", " + p_base


def append_val(p_base, p_val, p_key=""):
    if (p_key == "shared_preload_libraries") and (p_val == "citus"):
        return prepend_val(p_base, p_val)

    if p_base == "":
        return p_val

    if p_val == "":
        return p_base

    return p_base + ", " + p_val


def change_pgconf_keyval(p_pgver, p_key, p_val, p_replace=False):
    s = get_pgconf(p_pgver)
    if s == "":
        return False

    ns = ""
    new_line = ""
    boolFoundLine = False
    old_val_quoted = ""

    lines = s.split("\n")
    for line in lines:
        if line.startswith(p_key) or line.startswith("#" + p_key):
            boolFoundLine = True
            old_line = line

            if p_replace:
                old_line = p_key + " = ''"

            old_tokens = get_val_tokens(old_line)
            new_line = assemble_line_val(old_line, old_tokens, p_val)

            ns = ns + "\n" + new_line
        else:
            if ns == "":
                ns = line
            else:
                ns = ns + "\n" + line

    if not boolFoundLine:
        if p_val.isnumeric():
            new_line = p_key + " = " + str(p_val)
        else:
            new_line = p_key + " = '" + str(p_val) + "'"
        ns = ns + "\n" + new_line + "\n"

    message("  new: " + new_line)

    put_pgconf(p_pgver, ns)

    return True


def change_pgconf_keyval_auto(p_pgver, p_key, p_val, p_replace=False):
    s = get_pgconf_auto(p_pgver)
    if s == "":
        return False

    ns = ""
    new_line = ""
    boolFoundLine = False
    old_val_quoted = ""

    lines = s.split("\n")
    for line in lines:
        if line.startswith(p_key) or line.startswith("#" + p_key):
            boolFoundLine = True
            old_line = line

            if p_replace:
                old_line = p_key + " = ''"

            old_tokens = get_val_tokens(old_line)
            new_line = assemble_line_val(old_line, old_tokens, p_val)

            ns = ns + "\n" + new_line
        else:
            if ns == "":
                ns = line
            else:
                ns = ns + "\n" + line

    if not boolFoundLine:
        if p_val.isnumeric():
            new_line = p_key + " = " + str(p_val)
        else:
            new_line = p_key + " = '" + str(p_val) + "'"
        ns = ns + "\n" + new_line + "\n"

    message("  new: " + new_line)

    put_pgconf_auto(p_pgver, ns)

    return True


def update_pg_hba_conf(p_pgver, rules):
    pg_data = get_column("datadir", p_pgver)
    pg_hba_path = os.path.join(pg_data, "pg_hba.conf")

    with open(pg_hba_path, "a") as pg_hba:
        for rule in rules:
            line = f"{rule['type']} {rule['database']} {rule['user']} {rule['address']} {rule['method']}\n"
            pg_hba.write(line)


def update_postgresql_conf(p_pgver, p_port, is_new=True, update_listen_addr=True):
    set_column("port", p_pgver, str(p_port))

    pg_data = get_column("datadir", p_pgver)
    s = get_pgconf(p_pgver)
    ns = ""
    lines = s.split("\n")
    pkg_mgr = get_pkg_mgr()
    for line in lines:
        if pkg_mgr == "apt" and (line.startswith("#jit ") or line.startswith("jit ")):
            ns = ns + "\njit = off"

        elif pkg_mgr == "apt" and (
            line.startswith("#dynamic_shared_memory_type")
            or line.startswith("dynamic_shared_memory_type")
        ):
            ns = ns + "\ndynamic_shared_memory_type = mmap"

        elif line.startswith("#archive_mode") or line.startswith("archive_mode"):
            ns = ns + "\narchive_mode = 'on'"

        elif line.startswith("#archive_command") or line.startswith("archive_command"):
            ns = ns + "\narchive_command = '/bin/true'"

        elif line.startswith("#checkpoint_timeout") or line.startswith(
            "checkpoint_timeout"
        ):
            ns = ns + "\ncheckpoint_timeout = 15min"

        elif line.startswith("#checkpoint_completion_target") or line.startswith(
            "checkpoint_completion_target"
        ):
            ns = ns + "\ncheckpoint_completion_target = 0.9"

        elif line.startswith("#port") or line.startswith("port"):
            pt = "port = " + str(p_port) + "\t\t\t\t# (change requires restart)"
            ns = ns + "\n" + pt

        elif (
            is_new
            and line.startswith("#listen_addresses = 'localhost'")
            and update_listen_addr
        ):
            # override default to match default for pg_hba.conf
            la = "listen_addresses = '*'" + "\t\t\t# what IP address(es) to listen on;"
            ns = ns + "\n" + la

        elif is_new and line.startswith("#logging_collector"):
            ns = ns + "\n" + "logging_collector = on"

        elif is_new and line.startswith("#log_directory"):
            log_directory = os.path.join(MY_HOME, "data", "logs", p_pgver).replace(
                "\\", "/"
            )
            ns = ns + "\n" + "log_directory = '" + log_directory + "'"

        elif is_new and line.startswith("#log_filename"):
            ns = ns + "\n" + "log_filename = 'postgresql-%a.log'"

        elif is_new and line.startswith("#log_line_prefix"):
            ns = (
                ns
                + "\n"
                + "log_line_prefix =  '%t [%p]: [%l-1] user=%u,db=%d,app=%a,client=%h '"
            )

        elif is_new and line.startswith("#log_truncate_on_rotation"):
            ns = ns + "\n" + "log_truncate_on_rotation = on "

        elif is_new and line.startswith("#log_checkpoints"):
            ns = ns + "\n" + "log_checkpoints = on"

        elif is_new and line.startswith("#log_autovacuum_min_duration"):
            ns = ns + "\n" + "log_autovacuum_min_duration = 0"

        elif is_new and line.startswith("#log_temp_files"):
            ns = ns + "\n" + "log_temp_files = 0"

        elif is_new and line.startswith("#log_lock_waits"):
            ns = ns + "\n" + "log_lock_waits = on"

        elif is_new and line.startswith("#checkpoint_segments"):
            ns = ns + "\n" + "checkpoint_segments = 16"

        elif is_new and line.startswith("#maintenance_work_mem"):
            ns = ns + "\n" + "maintenance_work_mem = 64MB"

        elif is_new and line.startswith("#max_wal_senders"):
            ns = ns + "\n" + "max_wal_senders = 5"

        elif is_new and line.startswith("#track_io_timing"):
            ns = ns + "\n" + "track_io_timing = on"

        elif is_new and line.startswith("#wal_keep_segments"):
            ns = ns + "\n" + "wal_keep_segments = 32"

        elif is_new and line.startswith("#max_replication_slots"):
            ns = ns + "\n" + "max_replication_slots = 5"

        elif is_new and line.startswith("#wal_level"):
            ns = ns + "\n" + "wal_level = hot_standby"

        elif is_new and line.startswith("#ssl = ") and (get_platform() == "Linux"):
            l_ssl = "ssl = on"
            ns = ns + "\n" + l_ssl
            message(l_ssl)

        elif (
            is_new
            and line.startswith("#ssl_cert_file = ")
            and (get_platform() == "Linux")
        ):
            l_scf = "ssl_cert_file = '" + pg_data + "/server.crt'"
            ns = ns + "\n" + l_scf

        elif (
            is_new
            and line.startswith("#ssl_key_file = ")
            and (get_platform() == "Linux")
        ):
            l_skf = "ssl_key_file = '" + pg_data + "/server.key'"
            ns = ns + "\n" + l_skf

        elif is_new and line.startswith("#password_encryption = "):
            ns = ns + "\n" + "password_encryption = scram-sha-256"

        else:
            if ns == "":
                ns = line
            else:
                ns = ns + "\n" + line

    put_pgconf(p_pgver, ns)

    if str(p_port) != "5432":
        message("\nUsing PostgreSQL Port " + str(p_port))

    return


def get_mem_mb():
    mem_mb = 0

    if get_platform() == "Linux":
        mem_kb = int(getoutput("cat /proc/meminfo | awk '/MemTotal/ {print $2}'"))
        mem_mb = int(mem_kb / 1024)
    elif get_platform() == "Darwin":
        mem_bytes = int(getoutput("/usr/sbin/sysctl hw.memsize | awk '{print $2}'"))
        mem_mb = int(mem_bytes / 1024 / 1024)

    return mem_mb


def str_mem(in_mb):
    if in_mb < 2000:
        return str(in_mb) + "MB"

    in_gb = round((in_mb / 1000))
    return str(in_gb) + "GB"


def tune_postgresql_conf(p_pgver):
    message("Tuning 'postgresql.conf' parms for '" + p_pgver + "':")
    mem_mb = get_mem_mb()

    s = get_pgconf(p_pgver)
    ns = ""
    lines = s.split("\n")
    for line in lines:
        if line.startswith("shared_buffers") or line.startswith("#shared_buffers"):
            shared_buf_mb = int(mem_mb * 0.25)
            shared_buf = "shared_buffers = " + str_mem(shared_buf_mb)
            message("  new: " + shared_buf)
            ns = ns + "\n" + shared_buf

        elif line.startswith("maintenance_work_mem") or line.startswith(
            "#maintenance_work_mem"
        ):
            maint_mb = int(mem_mb / 10)
            if maint_mb > 4096:
                maint_mb = 4096
            maint_buf = "maintenance_work_mem = " + str_mem(maint_mb)
            message("  new: " + maint_buf)
            ns = ns + "\n" + maint_buf

        elif line.startswith("effective_cache_size") or line.startswith(
            "#effective_cache_size"
        ):
            cache_mb = int(mem_mb * 0.75)
            cache_size = "effective_cache_size = " + str_mem(cache_mb)
            message("  new: " + cache_size)
            ns = ns + "\n" + cache_size

        elif line.startswith("#wal_log_hints"):
            newb = "wal_log_hints = on"
            message("  new: " + newb)
            ns = ns + "\n" + newb

        elif line.startswith("#shared_preload_libraries"):
            newb = "shared_preload_libraries = 'pg_stat_statements'"
            message("  new: " + newb)
            ns = ns + "\n" + newb

        elif line.startswith("#log_min_duration_statement"):
            newb = "log_min_duration_statement = 1000"
            message("  new: " + newb)
            ns = ns + "\n" + newb

        else:
            if ns == "":
                ns = line
            else:
                ns = ns + "\n" + line

    put_pgconf(p_pgver, ns)


def get_email_address(p_email=""):
    print(" ")
    email = "user@domain.com"

    prompt = p_email + "Email [" + email + "]:\n"

    isYES = str(os.getenv("isYes", "False"))
    if isYES == "True":
        print(prompt)

    try:
        while True:
            email1 = input(prompt)
            if email1.strip() == "":
                email1 = email
                break
            email2 = input("Confirm Email:\n")
            if email1 == email2:
                break
            else:
                print(" ")
                print("Email mis-match, try again.")
                print(" ")
                continue
    except KeyboardInterrupt:
        sys.exit(1)

    return email1


def get_superuser_passwd(p_user="Superuser"):
    message(" ")

    passwd = get_random_password()
    prompt = p_user + " Password: "

    isYES = str(os.getenv("isYes", "False"))
    if isYES == "True":
        message(prompt)
        return passwd

    try:
        while True:
            pg_pass1 = getpass.getpass(prompt)
            if pg_pass1.strip() == "":
                pg_pass1 = passwd
                break
            pg_pass2 = getpass.getpass(str("Confirm Password: "))
            if pg_pass1 == pg_pass2:
                break
            else:
                print("\nPassword mis-match, try again.\n")
                continue
    except KeyboardInterrupt:
        sys.exit(1)

    return pg_pass1


def write_pgenv_file(
    p_pghome, p_pgver, p_pgdata, p_pguser, p_pgdatabase, p_pgport, p_pgpassfile
):
    pg_bin_path = os.path.join(p_pghome, "bin")

    export = "export "
    source = "source"
    newpath = export + "PATH=" + pg_bin_path + ":$PATH"
    env_file = p_pghome + os.sep + p_pgver + ".env"

    try:
        file = open(env_file, "w")
        file.write(export + "PGHOME=" + p_pghome + "\n")
        file.write(export + "PGDATA=" + p_pgdata + "\n")
        file.write(newpath + "\n")
        file.write(export + "PGUSER=" + p_pguser + "\n")
        file.write(export + "PGDATABASE=" + p_pgdatabase + "\n")
        file.write(export + "PGPORT=" + p_pgport + "\n")
        if p_pgpassfile:
            file.write(export + "PGPASSFILE=" + p_pgpassfile + "\n")
        file.write(
            export + "GDAL_DATA=" + os.path.join(p_pghome, "share", "gdal") + "\n"
        )

        ## file.write("if [ -f /usr/lib64/perl5/CORE/libperl.so ]; then \n")
        ## file.write(
        ##    "    export LD_LIBRARY_PATH=$LD_LIBRARY_PATH:/usr/lib64/perl5/CORE \n"
        ##)
        ##file.write("fi \n")
      
        ##libpath=os.path.join(p_pghome, "lib")
        ##file.write(f"export LD_LIBRARY_PATH=$LD_LIBRARY_PATH:{libpath} \n")
       
        if os.path.exists("/etc/lsb-release"):
            # ubuntu xterm incompatible with el8 xterm key mappings
            file.write("export TERM=vt100\n")
        file.close()
        os.chmod(env_file, 0o755)
    except IOError:
        return 1

    message(" ")
    return 0


def is_port_assigned(p_port, p_comp):
    try:
        c = cL.cursor()
        sql = (
            "SELECT port FROM components WHERE component != '"
            + p_comp
            + "' and port='"
            + str(p_port)
            + "' and datadir !=''"
        )
        c.execute(sql)
        data = c.fetchone()
        if data is None:
            return False
    except Exception as e:
        fatal_sql_error(e, sql, "is_port_assigned()")
    return True


def get_avail_port(p_prompt, p_def_port, p_comp="", isJSON=False):
    def_port = int(p_def_port)

    # iterate to first non-busy port
    while is_socket_busy(def_port, p_comp):
        def_port = def_port + 1
        continue

    err_msg = "Port must be between 1000 and 9999, try again."

    while True:
        s_port = str(def_port)

        if s_port.isdigit() == False:
            print(err_msg)
            continue

        i_port = int(s_port)

        if (i_port < 1000) or (i_port > 9999):
            print(err_msg)
            continue

        if is_port_assigned(i_port, p_comp) or is_socket_busy(i_port, p_comp):
            if not isJSON:
                print("Port " + str(i_port) + " is in use.")
            def_port = str(i_port + 1)
            continue

        break

    return i_port


def delete_dir(p_dir):
    cmd = 'rm -rf "' + p_dir + '"'
    rc = system(cmd)
    return rc


def system(p_cmd, is_display=False):
    if is_display:
        print("\n$  " + p_cmd)

    rc = os.system(p_cmd)

    if is_display:
        if str(rc) == "0":
            pass
        else:
            print("rc = " + str(rc))

    return rc


def pretty_rounder(p_num, p_scale):
    rounded = round(p_num, p_scale)
    if not (rounded % 1):
        return int(rounded)
    return rounded


def get_depend():
    dep = []
    try:
        c = cL.cursor()
        sql = (
            "SELECT DISTINCT r1.component, r2.component, p.start_order \n"
            + "  FROM projects p, releases r1, releases r2, versions v \n"
            + " WHERE v.component = r1.component \n"
            + "   AND "
            + like_pf("v.platform")
            + " \n"
            + "   AND p.project = r1.project \n"
            + "   AND p.depends = r2.project \n"
            + "ORDER BY 3"
        )
        c.execute(sql)
        data = c.fetchall()
        for row in data:
            component = str(row[0])
            depends = str(row[1])
            p = component + " " + depends
            if meta.is_extension(component):
                last5_comp = component[-5:]
                last5_dep = depends[-5:]
                if last5_comp != last5_dep:
                    continue
            dep.append(p.split())
    except Exception as e:
        fatal_sql_error(e, sql, "get_depend()")
    return dep


def process_sql_file(p_file, p_json):
    isSilent = os.environ.get("isSilent", None)

    file = open(p_file, "r")
    cmd = ""
    for line in file:
        line_strip = line.strip()
        if line_strip == "":
            continue
        cmd = cmd + line
        if line_strip.endswith(";"):
            exec_sql(cmd)
            cmd = ""
    file.close()

    return True


def exec_sql(cmd):
    try:
        c = cL.cursor()
        c.execute(cmd)
        cL.commit()
        c.close()
    except Exception as e:
        fatal_sql_error(e, cmd, "exec_sql()")


def show_metrics(p_home, p_port, p_data, p_log, p_pid):
    return
    if p_home:
        print("  --homedir " + str(p_home))
    if p_port:
        print("  --port    " + str(p_port))
    if p_data:
        print("  --datadir " + p_data)
    if p_log:
        print("  --logfile " + p_log)
    if p_pid:
        print("  --pidfile " + p_pid)


def get_column(p_column, p_comp, p_env=""):
    try:
        c = cL.cursor()
        sql = (
            "SELECT " + p_column + " FROM components WHERE component = '" + p_comp + "'"
        )
        c.execute(sql)
        data = c.fetchone()
        if data is None:
            return "-1"
        col_val = str(data[0])
        if col_val == "None" or col_val == "" or col_val is None:
            if p_env > "":
                if p_env.startswith("$"):
                    env = os.getenv(p_env[1:], "")
                else:
                    env = p_env
                if env > "":
                    set_column(p_column, p_comp, env)
                    return env
                else:
                    return "-1"
    except Exception as e:
        fatal_sql_error(e, sql, "get_column()")
    return col_val


def set_column(p_column, p_comp, p_value):
    try:
        c = cL.cursor()
        sql = (
            "UPDATE components SET "
            + p_column
            + " = '"
            + str(p_value)
            + "' "
            + " WHERE component = '"
            + p_comp
            + "'"
        )
        c.execute(sql)
        cL.commit()
        c.close()
    except Exception as e:
        fatal_sql_error(e, sql, "set_column()")


def fatal_sql_error(err, sql, func):
    msg = "#"
    msg = msg + "\n" + "################################################"
    msg = msg + "\n" + "FATAL SQL Error in " + func
    msg = msg + "\n" + "    SQL Message =  " + err.args[0]
    msg = msg + "\n" + "  SQL Statement = " + sql
    msg = msg + "\n" + "################################################"
    print(msg)
    if str(err.args[0]).startswith("no such table: versions") and func.startswith(
        "get_depend()"
    ):
        pass
    else:
        my_logger.error(msg)
    sys.exit(1)


def get_file_checksum(p_filename):
    BLOCKSIZE = 65536
    hasher = hashlib.sha512()
    with open(p_filename, "rb") as afile:
        buf = afile.read(BLOCKSIZE)
        while len(buf) > 0:
            hasher.update(buf)
            buf = afile.read(BLOCKSIZE)
    return hasher.hexdigest()


def read_file_string(p_filename, action=None):
    try:
        f = open(p_filename, "r")
        filedata = f.read()
        f.close()
        return filedata
    except IOError as e:
        if action is None:
            print(e)
        return ""


def write_string_file(p_stringname, p_filename):
    f = open(p_filename, "w")
    f.write(p_stringname)
    f.close()


def replace(p_olddata, p_newdata, p_filename, p_quiet=False):
    filestring = read_file_string(p_filename)
    if not p_quiet:
        print(
            "  replace ("
            + p_olddata
            + ") with ("
            + p_newdata
            + ") on file ("
            + p_filename
            + ")"
        )
    newstring = filestring.replace(p_olddata, p_newdata)
    write_string_file(newstring, p_filename)
    return


def get_pid(name):
    from subprocess import check_output

    return check_output(["pidof", name])


def kill_pid(pid):
    if pid < 1:
        return
    os.kill(pid, signal.SIGKILL)
    return


# Terminate a process tree with the PID
def kill_process_tree(pid):
    process = psutil.Process(pid)
    for proc in process.children(recursive=True):
        proc.kill()
    process.kill()
    return True


def is_pid_running(p_pid):
    return psutil.pid_exists(int(p_pid))


def get_platform():
    return str(platform.system())


def get_arch():
    return get_el_ver()


def get_el_os():
    rel_file = "/etc/redhat-release"
    if os.path.exists(rel_file):
        rc = os.system('grep "platform:el9" /etc/os-release > /dev/null 2>&1')
        if rc == 0:
            return "EL9"

        rc = os.system('grep "platform:el8" /etc/os-release > /dev/null 2>&1')
        if rc == 0:
            return "EL8"

        rc = os.system('grep "platform:el10" /etc/os-release > /dev/null 2>&1')
        if rc == 0:
            return "EL10"

        rc = os.system('grep "platform:f40" /etc/os-release > /dev/null 2>&1')
        if rc == 0:
            return "EL10"

        return "EL"

    return None


def get_el_ver():
    if platform.system() == "Darwin":
        arch = getoutput("arch")
        if arch == "i386":
            return "osx-i386"
        else:
            return "osx"

    arch = getoutput("uname -m")
    if arch == "aarch64":
        return "arm"
    else:
        return "amd"


def is_el8():
    if platform.system() != "Linux":
        return False

    if glibc_ver() < "2.34":
        return True

    return False


def get_os():
    if platform.system() == "Darwin":
        arch = getoutput("arch")
        if arch == "i386":
            return "osx-i386"
        else:
            return "osx"

    if platform.system() != "Linux":
        return "xxx"

    try:
        rel_file = ""
        if os.path.exists("/etc/redhat-release"):
            # el
            rel_file = "/etc/redhat-release"
        elif os.path.exists("/etc/system-release"):
            # amazon linux
            rel_file = "/etc/system-release"
        elif os.path.exists("/etc/lsb-release"):
            # ubuntu
            rel_file = "/etc/lsb-release"
        else:
            rel_file = "/etc/os-release"

        if rel_file > "" and os.path.exists(rel_file):
            return get_el_ver()

    except Exception:
        pass

    return "???"


def get_cpu():
    pfm = platform.machine()
    sys = platform.system()

    if sys == "Linux":
        if pfm in ["AMD64", "x86_64"]:
            return("amd")

        if pfm in ["ARM64", "aarch64"]:
           return("arm")

    if sys == "Darwin":
        if pfm == "arm64":
            return("osx")

    message(f"'{sys} - {pfm}' is not supported.", "warning")   
    return("???")


def get_pkg_mgr():
    yum_ver = getoutput("yum --version 2>/dev/null")
    if yum_ver == "":
        return "apt"
    return "yum"


def has_admin_rights():
    status = True
    return status


def get_default_pf():
    if get_platform() == "Darwin":
        return "osx"

    return "el8"


def get_pf():
    return get_os()


def like_pf(p_col):
    pf = get_pf()
    OR = " OR "
    c1 = p_col + " LIKE ''"
    c2 = p_col + " LIKE '%" + pf + "%'"
    clause = "(" + c1 + OR + c2 + ")"

    return clause


def has_platform(p_platform):
    pf = get_pf()
    return p_platform.find(pf)


def set_lang_path():
    perl_home = MY_HOME + os.sep + "perl5" + os.sep + "perl"
    if os.path.exists(perl_home):
        os.environ["PERL_HOME"] = perl_home
        path = os.getenv("PATH")
        os.environ["PATH"] = (
            perl_home
            + os.sep
            + "site"
            + os.sep
            + "bin"
            + os.pathsep
            + perl_home
            + os.sep
            + "bin"
            + os.pathsep
            + MY_HOME
            + os.sep
            + "perl5"
            + os.sep
            + "c"
            + os.sep
            + "bin"
            + os.pathsep
            + path
        )
    tcl_home = MY_HOME + os.sep + "tcl86"
    if os.path.exists(tcl_home):
        os.environ["TCL_HOME"] = tcl_home
        path = os.getenv("PATH")
        os.environ["PATH"] = tcl_home + os.sep + "bin" + os.pathsep + path
    java_home = MY_HOME + os.sep + "java8"
    if os.path.exists(java_home):
        os.environ["JAVA_HOME"] = java_home
        path = os.getenv("PATH")
        os.environ["PATH"] = java_home + os.sep + "bin" + os.pathsep + path


def get_user():
    return getpass.getuser()


def get_unix_user_home():
    return os.path.expanduser("~")


def get_host():
    host = ""
    if get_platform() == "Linux":
        host = get_linux_hostname()
    else:
        try:
            host = getoutput("hostname")
        except Exception:
            host = "127.0.0.1"
    return host


def get_host_short():
    return get_host()


def get_linux_hostname():
    return getoutput("cat /etc/hostname | sed '/^#/d'")


def get_host_ip():
    try:
        return(getoutput('hostname -I | cut -d " " -f1'))
    except Exception:
        return("127.0.0.1")


def get_host_address():
    try:
        nics = psutil.net_if_addrs()
        for i in nics:
            if i == "lo":
                continue
            for j in nics[i]:
                if j.family == 17:
                    return(str(j.address))
    except Exception as e:
        pass

    return("00:00:00:00:00:00")


def make_uri(in_name):
    return "///" + in_name.replace("\\", "/")


def launch_daemon(arglist, p_logfile_name):
    if p_logfile_name is None:
        f_logfile = os.devnull
    else:
        f_logfile = p_logfile_name

    with open(f_logfile, "wb") as outfile:
        Popen(arglist, stdin=PIPE, stdout=outfile, stderr=STDOUT)

    return 0


def delete_file(p_file_name):
    if os.path.isfile(p_file_name):
        os.remove(p_file_name)
    return


def download_file(p_url, p_file):
    message(f"util.download_file({p_url}, {p_file})", "debug")
    if os.path.exists(p_file):
        os.system("rm -f " + p_file)

    message(f"Downloading {p_url}/{p_file}")
    f = str(p_url) + "/" + p_file
    try:
        fu = urllib2.urlopen(f)
        local_file = open(p_file, "wb")
        local_file.write(fu.read())
        local_file.close()
    except Exception as e:
        message("ERROR: Unable to download " + f + "\n" + str(e))
        return False

    return True


def unpack_file(p_file):
    message(f"util.unpack_file({p_file})", "debug")
    if platform.system() in ("Linux", "Darwin"):
        rc = posix_unpack(os.getcwd() + os.sep + p_file)
        if rc == 0:
            return True
        else:
            return False

    message(f"Unpacking {p_file} ...")
    try:
        tar = tarfile.open(p_file)
        tar.extractall(path=".")
        tar.close()
    except Exception as e:
        message("ERROR: Unable to unpack \n" + str(e))
        return False

    return True


def http_is_file(p_url):
    try:
        req = urllib2.Request(p_url, None, http_headers())
        u = urllib2.urlopen(req, timeout=10)
    except KeyboardInterrupt:
        sys.exit(1)
    except Exception:
        return 1

    return 0


def urlEncodeNonAscii(b):
    import re

    return re.sub("[\x80-\xFF]", lambda c: "%%%02x" % ord(c.group(0)), b)


def http_headers():
    user_agent = "CLI/" + meta.get_my_version() + " " + get_anonymous_info()
    headers = {"User-Agent": urlEncodeNonAscii(user_agent)}
    return headers


def get_url(url):
    import urllib.request

    try:
        req = urllib.request.Request(url)
        with urllib.request.urlopen(req, timeout=0.05) as response:
            the_page = response.read()
    except Exception:
        return ""

    return the_page.decode("utf-8").replace("\n", "")


# retrieve a remote file via http #################################################
def http_get_file(
    p_json, p_file_name, p_url, p_out_dir, p_display_status, p_msg, component_name=None
):
    message(f"util.http_get_file({p_json}, {p_file_name}, {p_url}, {p_out_dir}, ... , {component_name})", "debug")
    file_exists = False
    file_name_complete = p_out_dir + os.sep + p_file_name
    file_name_partial = file_name_complete + ".part"
    json_dict = {}
    json_dict["state"] = "download"
    file_size_dl = 0
    file_size_dl_mb = 0

    if component_name is not None:
        json_dict["component"] = component_name
    if p_display_status:
        if not p_json:
            print(p_msg)
    try:
        delete_file(file_name_partial)
        file_url = p_url + "/" + p_file_name
        req = urllib2.Request(file_url, None, http_headers())

        u = urllib2.urlopen(req, timeout=10)

        meta = u.info()
        file_size = int(meta.get_all("Content-Length")[0])

        block_sz = 8192
        f = open(file_name_partial, "wb")
        file_exists = True
        log_file_name = p_file_name.replace(".tgz", "")
        log_msg = "Downloading file %s " % log_file_name
        is_checksum = False
        if p_file_name.find("sha512") >= 0:
            log_file_name = p_file_name.replace(".tgz.sha512", "")
            log_msg = "Downloading checksum for %s " % log_file_name
        if p_display_status:
            my_logger.info(log_msg)
        previous_time = datetime.now()
        while True:
            if (
                not p_file_name.endswith(".txt")
                and not p_file_name.startswith("install.py")
                and not os.path.isfile(PID_FILE)
            ):
                raise KeyboardInterrupt("No lock file exists.")
            buffer = u.read(block_sz)
            if not buffer:
                break
            file_size_dl += len(buffer)
            f.write(buffer)
            file_size_dl_mb = int(file_size_dl / 1024 / 1024)
            download_pct = int(file_size_dl * 100 / file_size)
            if p_display_status:
                my_modulo = file_size_dl % (1024 * 1024 * 50)
                if (file_size_dl_mb > 1) and (my_modulo == 0):
                    if p_json:
                        json_dict["status"] = "wip"
                        json_dict["mb"] = get_file_size(file_size_dl)
                        json_dict["pct"] = download_pct
                        json_dict["file"] = p_file_name
                        if component_name:
                            json_dict["component"] = component_name
                        print(json.dumps([json_dict]))
                    else:
                        print_status_msg(file_size_dl_mb, download_pct)
                        current_time = datetime.now()
                        log_diff = current_time - previous_time
                        if log_diff.seconds > 0:
                            previous_time = current_time

        if p_display_status and p_json:
            json_dict.clear()
            if component_name is not None:
                json_dict["component"] = component_name
            json_dict["state"] = "download"
            json_dict["status"] = "complete"
            print(json.dumps([json_dict]))
    except (urllib2.URLError, urllib2.HTTPError) as e:
        msg = "url=" + p_url + ", file=" + p_file_name
        if p_json:
            json_dict.clear()
            json_dict["msg"] = "Unable to download."
            if component_name is not None:
                json_dict["component"] = component_name
                json_dict["msg"] = (
                    "Unable to download " + component_name + " component."
                )
            json_dict["state"] = "error"
            print(json.dumps([json_dict]))
        else:
            print("\n" + "ERROR: " + str(e))
            print("       " + msg)
        my_logger.error("URL Error while downloading file %s (%s)", p_file_name, str(e))
        if file_exists and not f.closed:
            f.close()
        delete_file(file_name_partial)
        file_exists = False
        return False
    except socket.timeout as e:
        if p_json:
            json_dict.clear()
            if component_name is not None:
                json_dict["component"] = component_name
            json_dict["state"] = "error"
            json_dict["msg"] = "Connection timed out while downloading."
            print(json.dumps([json_dict]))
        else:
            print("\n" + str(e))
        my_logger.error(
            "Timeout Error while downloading file %s (%s)", p_file_name, str(e)
        )
        if file_exists and not f.closed:
            f.close()
        delete_file(file_name_partial)
        file_exists = False
        return False
    except (IOError, OSError) as e:
        if p_json:
            json_dict.clear()
            if component_name is not None:
                json_dict["component"] = component_name
            json_dict["state"] = "error"
            json_dict["msg"] = str(e)
            print(json.dumps([json_dict]))
        else:
            print("\n" + str(e))
        my_logger.error("IO Error while downloading file %s (%s)", p_file_name, str(e))
        if file_exists and not f.closed:
            f.close()
        delete_file(file_name_partial)
        file_exists = False
        return False
    except KeyboardInterrupt:
        if p_json:
            json_dict.clear()
            if component_name is not None:
                json_dict["component"] = component_name
            json_dict["state"] = "download"
            json_dict["status"] = "cancelled"
            json_dict["msg"] = "Download cancelled"
            print(json.dumps([json_dict]))
        else:
            print("Download Cancelled")
        my_logger.error("Cancelled downloading file %s ", p_file_name)
        if file_exists and not f.closed:
            f.close()
        delete_file(file_name_partial)
        file_exists = False
        return False
    except ValueError as e:
        if p_json:
            json_dict.clear()
            if component_name is not None:
                json_dict["component"] = component_name
            json_dict["state"] = "error"
            json_dict["msg"] = str(e)
            print(json.dumps([json_dict]))
        else:
            print("\n" + str(e))
        my_logger.error(
            "Value Error while downloading file %s (%s)", p_file_name, str(e)
        )
        if file_exists and not f.closed:
            f.close()
        delete_file(file_name_partial)
        file_exists = False
        return False
    finally:
        if file_size_dl_mb >= 1 and not p_json:
            print_status_msg(file_size_dl_mb, 100)
        if file_exists and not f.closed:
            f.close()

    delete_file(file_name_complete)
    f.close()
    os.rename(file_name_partial, file_name_complete)
    return True


def print_status_msg(p_mb, p_pct):
    if os.getenv('isSilent') == "True":
        return

    str_size_mb = str(p_mb)
    pretty_size_mb = str_size_mb.rjust(5) + " MB"
    print(pretty_size_mb + " [" + str(p_pct) + "%]")


def is_writable(path):
    try:
        testfile = tempfile.TemporaryFile(dir=path)
        testfile.close()
    except (IOError, OSError):
        return False
    return True


# is running with Admin/Root priv's #########################################
def is_admin():
    rc = getoutput("id -u")

    if str(rc) == "0":
        return True
    else:
        return False


def is_protected(p_comp, p_platform):
    if p_comp.startswith("python") or p_comp.startswith("postgres"):
        return True
    return False


def check_server(p_comp, p_action):
    if p_comp is None:
        return

    if not is_server(p_comp):
        exit_message(f"can not {p_action} {p_comp}")


def get_enabled_servers():
    svr_list = []
    try:
        c = cL.cursor()
        sql = "SELECT component FROM components WHERE port > 1 and status = 'Enabled'"
        c.execute(sql)
        data = c.fetchall()
    except Exception as e:
        fatal_sql_error(e, sql, "get_enabled_servers()")

    for d in data:
        svr_list.append(d[0])

    return(svr_list)


def is_server(p_comp):
    try:
        c = cL.cursor()
        sql = "SELECT pidfile, port FROM components WHERE component = ?"
        c.execute(sql, [p_comp])
        data = c.fetchone()
        if data is None:
            return False
    except Exception as e:
        fatal_sql_error(e, sql, "is_server()")

    pidfile = data[0]
    port = data[1]

    if str(pidfile) != "None" and str(pidfile) > " ":
        return True

    if str(port) > "1":
        return True

    return False


def print_error(p_error):
    print("")
    print("ERROR: " + p_error)
    return


# Get Component Datadir ###################################################
def get_comp_datadir(p_comp):
    try:
        c = cL.cursor()
        sql = "SELECT datadir FROM components WHERE component = ?"
        c.execute(sql, [p_comp])
        data = c.fetchone()
        if data is None:
            return "NotInstalled"
    except Exception as e:
        fatal_sql_error(e, sql, "get_comp_datadir()")
    if data[0] is None:
        return ""
    return str(data[0])


# Get postgres components installed
def get_installed_postgres_components():
    try:
        c = cL.cursor()
        sql = "SELECT component, project, version, port, datadir, logdir FROM components WHERE project = 'pg' "
        c.execute(sql)
        data = c.fetchall()
        return data
    except Exception as e:
        fatal_sql_error(e, sql, "get_installed_postgres_components()")
    return None


# Get parent component for extension
def get_parent_component(p_ext, p_ver):
    try:
        c = cL.cursor()
        sql = "SELECT parent FROM versions WHERE component = ? "
        if p_ver != 0:
            sql = sql + " AND version = '" + p_ver + "'"
        c.execute(sql, [p_ext])
        data = c.fetchone()
        if data is None:
            return ""
    except Exception as e:
        fatal_sql_error(e, sql, "get_parent_component()")
    return str(data[0])


def get_comp_state(p_comp):
    try:
        c = cL.cursor()
        sql = "SELECT status FROM components WHERE component = ?"
        c.execute(sql, [p_comp])
        data = c.fetchone()
        if data is None:
            return "NotInstalled"
    except Exception as e:
        fatal_sql_error(e, sql, "get_comp_state()")

    state = str(data[0])
    message(f"util.get_comp_state({p_comp}) --> '{state}'", "debug")
    return (state)


def get_comp_port(p_comp):
    try:
        c = cL.cursor()
        sql = "SELECT port FROM components WHERE component = ?"
        c.execute(sql, [p_comp])
        data = c.fetchone()
        if data is None:
            return "-1"
    except Exception as e:
        fatal_sql_error(e, sql, "get_comp_port()")
    return str(data[0])


def get_comp_pidfile(p_comp):
    try:
        c = cL.cursor()
        sql = "SELECT pidfile FROM components WHERE component = ?"
        c.execute(sql, [p_comp])
        data = c.fetchone()
        if data is None:
            return "-1"
    except Exception as e:
        fatal_sql_error(e, sql, "get_comp_pidfile()")
    return str(data[0])


def is_socket_busy(p_port, p_comp=""):
    if p_comp > "":
        is_ready_file = "pg_isready"
        isready = os.path.join(os.getcwd(), p_comp, "bin", is_ready_file)
        if os.path.isfile(isready):
            rc = system(isready + " -d postgres -q -p " + str(p_port))
            if rc == 0:
                return True

    s = socket.socket(socket.AF_INET, socket.SOCK_STREAM)
    result = s.connect_ex((get_host_ip(), p_port))
    s.close()
    if result == 0:
        return True
    else:
        return False


def is_pg_ready(pg_v):
    rc = os.system(
        os.getcwd() + "/" + pg_v + "/bin/pg_isready -d postgres > /dev/null 2>&1"
    )
    if rc == 0:
        return True

    return False


def wait_pg_ready(pg_v, max_tries=10):
    for n in range(1, max_tries):
        time.sleep(1)
        if is_pg_ready(pg_v):
            message(f"{pg_v} is ready {n}", "info")
            return True
        else:
            message(f"{pg_v} is not ready {n}", "info")

    return False


def get_comp_category(p_comp):
    try:
        c = cL.cursor()
        sql = "SELECT p.category FROM projects p,components c WHERE component = ? and p.project=c.project"
        c.execute(sql, [p_comp])
        data = c.fetchone()
        if data is None:
            return None
    except Exception as e:
        fatal_sql_error(e, sql, "get_comp_port()")
    return data[0]


def copy_extension_files(ext_comp, parent_comp, upgrade=None):
    # always overlay these files ##
    PARENT_DIR = os.path.join(MY_HOME, parent_comp)
    COMP_DIR = os.path.join(MY_HOME, ext_comp)
    if upgrade:
        COMP_DIR = os.path.join(COMP_DIR + "_new", ext_comp)

    if os.path.exists(COMP_DIR):
        cmd = "cp -r " + COMP_DIR + "/. " + PARENT_DIR
        os.system(cmd)

    return True


# Get file size in readable format
def get_file_size(file_size, precision=1):
    suffixes = ["B", "KB", "MB", "GB", "TB"]
    suffixIndex = 0
    while file_size > 1024:
        suffixIndex += 1  # increment the index of the suffix
        file_size = file_size / 1024.0  # apply the division
    return "%.*f %s" % (precision, file_size, suffixes[suffixIndex])


def get_readable_time_diff(amount, units="seconds", precision=0):
    def process_time(amount, units):
        INTERVALS = [
            1,
            60,
            60 * 60,
            60 * 60 * 24,
            60 * 60 * 24 * 7,
            60 * 60 * 24 * 7 * 4,
            60 * 60 * 24 * 7 * 4 * 12,
        ]

        NAMES = [
            ("second", "seconds"),
            ("minute", "minutes"),
            ("hour", "hours"),
            ("day", "days"),
            ("week", "weeks"),
            ("month", "months"),
            ("year", "years"),
        ]

        result = []

        unit = list(map(lambda a: a[1], NAMES)).index(units)
        # Convert to seconds
        amount = amount * INTERVALS[unit]

        for i in range(len(NAMES) - 1, -1, -1):
            a = amount // INTERVALS[i]
            if a > 0:
                result.append((a, NAMES[i][1 % a]))
                amount -= a * INTERVALS[i]

        return result

    if int(amount) == 0:
        return "0 Seconds"
    rd = process_time(int(amount), units)
    cont = 0
    for u in rd:
        if u[0] > 0:
            cont += 1

    buf = ""
    i = 0

    if precision > 0 and len(rd) > 2:
        rd = rd[:precision]
    for u in rd:
        if u[0] > 0:
            buf += "%d %s" % (u[0], u[1])
            cont -= 1

        if i < (len(rd) - 1):
            if cont > 1:
                buf += ", "
            else:
                buf += " and "

        i += 1

    return buf


def exit_cleanly(p_rc, conn=None):
    if conn:
        try:
            conn.close()
        except Exception:
            pass
    sys.exit(p_rc)


def get_comp_lists(p_mode, arg, args, ignore_comp_list, p_host, connL):
    isJSON = False
    if os.environ.get("isJson", "False") == "True":
        isJSON = True
    p_comp_list = []
    extra_args = ""
    p_version = ""
    info_arg = 0
    try:
        if p_mode in ignore_comp_list:
            pass
        else:
            for i in range((arg + 1), len(args)):
                if p_host > "":
                    break
                if p_mode in ("update", "cancel"):
                    print_error("No additional parameters allowed.")
                    exit_cleanly(1, connL)
                comp1 = meta.wildcard_component(args[i])
                if meta.is_component(comp1):
                    p_comp_list.append(comp1)
                    if p_mode == "info" and args[i] == "all":
                        info_arg = 1
                        p_version = "all"
                else:
                    if (
                        p_mode in ("config", "init", "provision")
                        and len(p_comp_list) == 1
                    ):
                        if str(args[i]) > "":
                            extra_args = extra_args + '"' + str(args[i]) + '" '
                    elif (
                        p_mode in ("info", "download", "install", "update")
                        and len(p_comp_list) == 1
                        and info_arg == 0
                    ):
                        if p_mode == "info":
                            p_version = args[i]
                        else:
                            ver1 = meta.wildcard_version(p_comp_list[0], args[i])
                            p_version = meta.get_platform_specific_version(
                                p_comp_list[0], ver1
                            )
                            if p_version == "-1":
                                print_error(
                                    "Invalid component version parameter  ("
                                    + ver1
                                    + ")"
                                )
                                exit_cleanly(1, connL)
                            info_arg = 1
                    elif p_mode in ignore_comp_list:
                        pass
                    else:
                        exit_message(
                            "Invalid component parameter (" + args[i] + ")", 1, isJSON
                        )

        if len(p_comp_list) == 0:
            if p_mode == "download":
                print_error("No component parameter specified.")
                exit_cleanly(1, connL)
            p_comp_list.append("all")

        if len(p_comp_list) >= 1:
            p_comp = p_comp_list[0]
    except Exception as e:
        exit_message(str(e), 1, isJSON)
        exit_cleanly(1, connL)

    return info_arg, p_comp_list, p_comp, p_version, extra_args


def check_comp(p_comp, p_port, p_kount, check_status=False):
    ver = meta.get_ver_plat(p_comp)
    app_state = get_comp_state(p_comp)

    if app_state in ("Disabled", "NotInstalled"):
        api.status(isJSON, p_comp, ver, app_state, p_port, p_kount)
        return

    if ((p_port == "0") or (p_port == "1")) and get_column("autostart", p_comp) != "on":
        api.status(isJSON, p_comp, ver, "Installed", "", p_kount)
        return

    is_pg = is_postgres(p_comp)
    if is_pg or p_comp in ("pgdevops"):
        if is_pg:
            read_env_file(p_comp)
        app_datadir = get_comp_datadir(p_comp)
        if app_datadir == "":
            if check_status:
                return "NotInitialized"
            api.status(isJSON, p_comp, ver, "Not Initialized", "", p_kount)
            return

    status = "Stopped"
    comp_svcname = get_column("svcname", p_comp)
    if (
        get_platform() != "Darwin"
        and comp_svcname != ""
        and get_column("autostart", p_comp) == "on"
    ):
        status = get_service_status(comp_svcname)
    elif is_socket_busy(int(p_port), p_comp):
        status = "Running"
    else:
        status = "Stopped"
    if check_status:
        return status
    api.status(isJSON, p_comp, ver, status, p_port, p_kount)

    return


def run_script(componentName, scriptName, scriptParm):
    """ run external scripts (or metadata equivalents for extensions) """
    message(f"util.run_script({componentName}, {scriptName}, {scriptParm})", "debug")

    componentDir = componentName
    is_ext = meta.is_extension(componentName)
    if is_ext: 
        componentDir = componentName[-4:]
        componentName = componentName[:-5]

    message(f"  - componentDir={componentDir}, componentName={componentName}, is_ext={is_ext}", "debug")

    cmd = ""
    scriptFile = os.path.join(MY_HOME, componentDir, scriptName)

    if os.path.isfile(scriptFile):
        cmd = "bash"
    else:   
        cmd = sys.executable + " -u" 
        scriptFile = scriptFile + ".py" 

    scriptFileFound = False 
    if os.path.isfile(scriptFile):
        scriptFileFound = True

    message(f"  - scriptFile='{scriptFile}', {scriptFileFound}", "debug")

    rc = 0  
    compState = get_comp_state(componentName)

    if is_ext and scriptName.startswith("disable"):
        rc = disable_extension(p_pg=componentDir, p_ext=componentName)
        compState = "Disabled"

    if compState in ["Enabled", "NotInstalled"]:
        if is_ext: 
            rc = config_extension(p_pg=componentDir, p_comp=componentName)
        else:
            if scriptFileFound is True:
                run = f"{cmd}  {scriptFile}  {scriptParm}"
                rc = os.system(run)

    if rc != 0:
        print(f"Error running {scriptName}")
        exit_cleanly(1)

    return 


def update_component_state(p_app, p_mode, p_ver=None):
    message(f"util.update_component_state(p_app={p_app}, p_mode={p_mode}, p_ver={p_ver})", "debug")

    new_state = "Disabled"
    if p_mode == "enable":
        new_state = "Enabled"
    elif p_mode in ["install", "Installed"]:
        new_state = "Enabled"
    elif p_mode == "remove":
        new_state = "NotInstalled"

    current_state = get_comp_state(p_app)
    ver = ""

    message(f"  ucs2  current_state={current_state}, new_state={new_state})", "debug")

    if current_state == new_state:
        return

    try:
        c = cL.cursor()

        if p_mode in ("enable", "disable"):
            ver = meta.get_version(p_app)
            sql = "UPDATE components SET status = ? WHERE component LIKE ?"
            c.execute(sql, [new_state, p_app + "%"])

        if p_mode == "remove":
            ver = meta.get_version(p_app)
            sql = "DELETE FROM components WHERE component = ?"
            c.execute(sql, [p_app])

        if p_mode == "install":
            sql = (
                "INSERT INTO components (component, project, version, platform, port, status) "
                + "SELECT v.component, r.project, v.version, "
                + " CASE WHEN v.platform='' THEN '' ELSE '"
                + get_pf()
                + "' END, p.port, 'Enabled' "
                + "  FROM versions v, releases r, projects p "
                + " WHERE v.component = ? "
                + "   AND v.component = r.component "
                + "   AND r.project = p.project "
                + "   AND v.version = ? "
            )
            if p_ver:
                ver = p_ver
            else:
                ver = meta.get_current_version(p_app)
            c.execute(sql, [p_app, ver])

        cL.commit()
        c.close()
    except Exception as e:
        fatal_sql_error(e, sql, "update_component_state()")

    msg = p_app + " " + new_state
    message(msg, "debug", isJSON)
    return

bold_start = "\033[1m"
bold_end = "\033[0m"

def echo_rcmd(cmd, echo=True, sleep_secs=0, host="", usr="", key="", capture_output=False):
    if host:
        ssh_cmd = "ssh -o StrictHostKeyChecking=no -q -t "
        if usr:
            ssh_cmd += str(usr) + "@"
        ssh_cmd += str(host) + " "
        if key:
            ssh_cmd += "-i " + str(key) + " "
        cmd = ssh_cmd + '"' + cmd.replace('"', '\\"') + '"'

    if os.getenv("pgeDebug", ""):
        cmd += " --debug"

    isSilent = os.getenv("isSilent", "False")
    if isSilent == "False":
        s_cmd = scrub_passwd(cmd)
        if echo:
            message(f"\n " + str(s_cmd) + f" \n")
    if capture_output:
        result = subprocess.run(cmd, shell=True, stdout=subprocess.PIPE, stderr=subprocess.PIPE, text=True)
    else:
        result = subprocess.run(cmd, shell=True, stdout=subprocess.DEVNULL, stderr=subprocess.DEVNULL)
    return result

def run_rcommand(cmd, message="", host="", usr="", key="", verbose="info", max_attempts=1, capture_output=False, ignore=False, important=False):
    if verbose == "info":
        echo=False
    else:
        echo=True

    if message == "":
        return echo_rcmd(cmd, echo=echo, host=host, usr=usr, key=key, capture_output=capture_output)
    if host == "":
        host = "127.0.0.1"
    message = f"{host} : {message}"
    
    echo_action(message, important=important)
    attempts = 0
    while attempts < max_attempts:
        result = echo_rcmd(cmd, echo=echo, host=host, usr=usr, key=key, capture_output=True)
        if result.returncode == 0:
            break
        attempts += 1
        time.sleep(5) 
    if verbose == "debug":
        print (result.stdout) 
        print (result.stderr) 
    if result.returncode == 0:
        status = "ok"
        echo_action(message, status, important=important)
    else:
        if ignore:
            status = "ignore"
            echo_action(message, status, important=important)
        else:
            status = "fail"
            echo_action(message, status, important=important)
            print (result.stdout) 
            exit(0)
    return result

def wait_with_dots(message, duration=5):
    for _ in tqdm(range(duration), desc="Progress", ncols=100):
        time.sleep(1)


def echo_action(action, status=None, e=False, important=False):
    now = datetime.now()
    t = now.strftime('%B %d, %Y, %H:%M:%S')
    RESET = "\033[0m"

    if status is None:
        if important:
            sys.stdout.write(f"{t}: {bcolours.OKBLUE}{action.ljust(75)}{RESET}")
        else:
            sys.stdout.write(f"{t}: {action.ljust(75)}")
        sys.stdout.flush()
    else:
        sys.stdout.write("\r")
        if status.lower() == "ok":
            if important:
                sys.stdout.write(f"{t}: {bcolours.OKBLUE}{action.ljust(75)}[OK]{RESET}\n")
            else:
                sys.stdout.write(f"{t}: {action.ljust(75)}[OK]\n")
        elif status.lower() == "ignore":
            sys.stdout.write(f"{t}: {action.ljust(75)}[IGNORED]\n")
        elif status.lower() == "fail":
            sys.stdout.write(f"{t}: {bcolours.FAIL}{action.ljust(75)}[FAILED]{RESET}\n")
            if e:
                exit(1)
        else:
            if important:
                sys.stdout.write(f"{t}: {bcolours.OKBLUE}{action.ljust(75)}[{status.upper()}]{RESET}\n")
            else:
                sys.stdout.write(f"{t}: {bcolours.OKBLUE}{action.ljust(75)}{RESET}")
        sys.stdout.flush()

def echo_message(msg, bold=False, level="info"):
    now = datetime.now()
    t = now.strftime('%B %d, %Y, %H:%M:%S')

    if bold:
        message(t + ": " + bold_start + msg + bold_end, level)
    else:
        message(t + ": " + msg, level)

    if level == "error":
        exit(1)


def echo_node(node):
    max_key_length = max(len(key) for key in node.keys())
    max_value_length = max(len(str(value)) for value in node.values())
    total_length = max_key_length + max_value_length + 4  # for ': ' and some padding
    bold_hashes = "\033[1m" + "#" * total_length + "\033[0m"
    print(bold_hashes)
    
    for key, value in node.items():
        print(f"# \033[1m{key.rjust(max_key_length)}:\033[0m {value}")
    
    print(bold_hashes)

def run_command(command_args, max_attempts=1, timeout=None, capture_output=True, env=None, cwd=None, verbose=False):
    attempts = 0
    output, error = "", ""

    while attempts < max_attempts:
        try:
            attempts += 1
            result = subprocess.run(command_args, check=True, text=True,
                                    capture_output=capture_output, timeout=timeout,
                                    env=env, cwd=cwd)
            if capture_output:
                output = result.stdout
                error = result.stderr
            if verbose:
                print(f"Command executed successfully.")
            return {"success": True, "output": output, "error": error, "attempts": attempts}

        except subprocess.CalledProcessError as e:
            error = e.stderr if capture_output else str(e)
            if verbose:
                print(f"Error executing command: {error}")
            time.sleep(1)  # Simple backoff strategy
        except subprocess.TimeoutExpired as e:
            error = f"Command timed out after {timeout} seconds."
            if verbose:
                print(f"Attempt {attempts}: {error}")
            break  # No retry after timeout

    return {"success": False, "output": output, "error": error, "attempts": attempts}


def get_cluster_info(cluster_name):
    cluster_dir = os.path.join(MY_HOME, BASE_DIR, cluster_name)
    os.system("mkdir -p " + cluster_dir)
    cluster_file = os.path.join(cluster_dir, f"{cluster_name}.json")
    return (cluster_dir, cluster_file)


def get_cluster_json(cluster_name):
    cluster_dir, cluster_file = get_cluster_info(cluster_name)

    if not os.path.isdir(cluster_dir):
        exit_message(f"Cluster directory '{cluster_dir}' not found")

    if not os.path.isfile(cluster_file):
        message(f"Cluster file '{cluster_file}' not found", "warning")
        return None

    parsed_json = None
    try:
        with open(cluster_file, "r") as f:
            parsed_json = json.load(f)
    except Exception as e:
        exit_message(f"Unable to load cluster def file '{cluster_file}'\n{e}")

    message(f"parsed_json = \n{json.dumps(parsed_json, indent=2)}", "debug")
    return parsed_json

def load_json(cluster_name):
    """Load a json config file for a cluster."""

    parsed_json = get_cluster_json(cluster_name)
    if parsed_json is None:
        exit_message("Unable to load_json cluster")

    pg = parsed_json["database"]["pg_version"]
    spock = ""
    auto_ddl = "off"
    auto_start = "off"
    if "spock_version" in parsed_json["database"]:
        spock = parsed_json["database"]["spock_version"]
    if "auto_ddl" in parsed_json["database"]:
        auto_ddl = parsed_json["database"]["auto_ddl"]
    if "auto_start" in parsed_json["database"]:
        auto_start = parsed_json["database"]["auto_start"]

    db_settings = {
        "pg_version": pg,
        "spock_version": spock,
        "auto_ddl": auto_ddl,
        "auto_start": auto_start
    }

    db = parsed_json["database"]["databases"]

    node = []

    def process_nodes(group, group_name):
        if group_name in parsed_json:
            for n in group["nodes"]:
                n.update(parsed_json[group_name])
                if "subnodes" in n:
                    for subnode in n["subnodes"]:
                        subnode["parent_node"] = n["name"]
                        subnode["os_user"] = n["os_user"]
                        subnode["ssh_key"] = n["ssh_key"]
                node.append(n)
        else:
            exit_message(f"{group_name} info missing from JSON", 1)

    if "remote" in parsed_json["node_groups"]:
        for group in parsed_json["node_groups"]["remote"]:
            process_nodes(group, "remote")

    if "aws" in parsed_json["node_groups"]:
        for group in parsed_json["node_groups"]["aws"]:
            process_nodes(group, "aws")

    if "azure" in parsed_json["node_groups"]:
        for group in parsed_json["node_groups"]["azure"]:
            process_nodes(group, "azure")

    if "gcp" in parsed_json["node_groups"]:
        for group in parsed_json["node_groups"]["gcp"]:
            process_nodes(group, "gcp")

    if "localhost" in parsed_json["node_groups"]:
        for group in parsed_json["node_groups"]["localhost"]:
            process_nodes(group, "localhost")

    return (
        db,
        db_settings,
        node
    )

BASE_DIR = "cluster"
# MAINLINE ################################################################
cL = sqlite3.connect(MY_LITE, check_same_thread=False)
REPO = get_value("GLOBAL", "REPO")

<|MERGE_RESOLUTION|>--- conflicted
+++ resolved
@@ -4,12 +4,9 @@
 import os
 import time
 
-<<<<<<< HEAD
-=======
 MY_VERSION = "24.10.7"
 MY_CODENAME = "Constellation"
 
->>>>>>> 7bc22792
 DEFAULT_PG = "16"
 DEFAULT_SPOCK = "40"
 DEFAULT_SPOCK_17 = "40"
@@ -25,35 +22,10 @@
 MY_DATA = os.getenv("MY_DATA")
 
 MY_LIBS = f"{MY_HOME}/hub/scripts/lib"
-<<<<<<< HEAD
-BACKUP_DIR = f"{MY_DATA}/conf/backup"
-TIME = time.strftime("%Y%m%d%H%M")
-BACKUP_TARGET_DIR = f"{BACKUP_DIR}/{TIME}"
-LOG_FILENAME = f"{MY_LOGS}/cli_log.out"
-
-################ Logging Configuration ############
-COMMAND = 15
-DEBUG = 10
-DEBUG2 = 9
-
-isDebug=0
-LOG_LEVEL = COMMAND
-pgeDebug = int(os.getenv('pgeDebug', '0'))
-if pgeDebug == 1:
-    LOG_LEVEL = DEBUG
-    isDebug = 1
-elif pgeDebug == 2:
-    LOG_LEVEL = DEBUG2
-    isDebug = 2
-
-if not os.path.isdir(MY_LOGS):
-    os.mkdir(MY_LOGS)
-=======
 MY_LITE = os.getenv("MY_LITE", None)
 BACKUP_DIR = os.path.join(MY_HOME, "data", "conf", "backup")
 BACKUP_TARGET_DIR = os.path.join(BACKUP_DIR, time.strftime("%Y%m%d%H%M"))
 VALID_PG = ["15", "16", "17"]
->>>>>>> 7bc22792
 
 import sys
 import socket
