--- conflicted
+++ resolved
@@ -345,13 +345,7 @@
 
 
 def psql_cmd(cmd, nc, db, pg, host, usr, key):
-<<<<<<< HEAD
-    echo_cmd(
-        nc + " psql " + str(pg) + ' "' + cmd + '" ' + db, host=host, usr=usr, key=key
-    )
-=======
-  echo_cmd(nc + " psql \"" + cmd + "\" " + db, host=host, usr=usr, key=key)
->>>>>>> 3971604c
+    echo_cmd(nc + " psql \"" + cmd + "\" " + db, host=host, usr=usr, key=key)
 
 
 def print_exception(e, msg_type="error"):
@@ -756,15 +750,8 @@
 def create_extension(p_pg, p_ext, p_reboot=False, p_extension="", p_cascade=False):
     isPreload = os.getenv("isPreload")
 
-<<<<<<< HEAD
-    ##p_ext = p_ext.split("-")[0]
-
     if p_ext > " " and isPreload == "True":
         rc = change_pgconf_keyval(p_pg, "shared_preload_libraries", p_ext)
-=======
-  if p_ext > " " and isPreload == "True":
-    rc = change_pgconf_keyval(p_pg, "shared_preload_libraries", p_ext)
->>>>>>> 3971604c
 
     isRestart = os.getenv("isRestart")
     if p_reboot and isRestart == "True":
@@ -774,20 +761,12 @@
     if p_extension == "":
         p_extension = p_ext
 
-<<<<<<< HEAD
-    cmd = "CREATE EXTENSION IF NOT EXISTS " + p_extension
-    if p_cascade:
-        cmd = cmd + " CASCADE"
-    run_sql_cmd(p_pg, cmd, True)
+    if p_extension == "none" or isRestart == "False":
+        pass
+    else:
+        create_ext_cmd(p_extension, p_cascade, p_pg)
 
     return True
-=======
-  if p_extension == "none" or isRestart == "False":
-    pass
-  else:
-    create_ext_cmd(p_extension, p_cascade, p_pg)
-
-  return True
 
 
 def create_ext_cmd(p_extension, p_cascade, p_pg):
@@ -796,7 +775,6 @@
     cmd = cmd + " CASCADE"
   run_sql_cmd (p_pg, cmd, True)
 
->>>>>>> 3971604c
 
 
 def create_virtualenv():
