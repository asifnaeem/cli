--- conflicted
+++ resolved
@@ -1,13 +1,3 @@
-<<<<<<< HEAD
-=======
-
-DROP TABLE IF EXISTS hub;
-CREATE TABLE hub(v TEXT NOT NULL PRIMARY KEY, c TEXT NOT NULL, d TEXT NOT NULL);
-INSERT INTO hub VALUES ('24.10.7', 'Constellation',  '20241125');
-
-DROP VIEW  IF EXISTS v_versions;
-DROP VIEW  IF EXISTS v_products;
->>>>>>> 7bc22792
 
 DROP TABLE IF EXISTS hub;
 CREATE TABLE hub(v TEXT NOT NULL PRIMARY KEY, c TEXT NOT NULL, d TEXT NOT NULL);
@@ -145,17 +135,11 @@
 INSERT INTO releases VALUES ('hub', 1, 'hub',  '', '', 'hidden', '', 1, '', '', '');
 
 INSERT INTO versions VALUES ('hub', (select v from hub), '',  1, (select d from hub), '', '', '');
-<<<<<<< HEAD
-INSERT INTO versions VALUES ('hub', '24.11.0',   '',  0, '20241021', '', '', '');
-INSERT INTO versions VALUES ('hub', '24.10.1',   '',  0, '20240926', '', '', '');
-INSERT INTO versions VALUES ('hub', '24.10.0',   '',  0, '20240924', '', '', '');
-=======
 INSERT INTO versions VALUES ('hub', '24.10.6',   '',  0, '20241120', '', '', '');
 INSERT INTO versions VALUES ('hub', '24.10.5',   '',  0, '20241107', '', '', '');
 INSERT INTO versions VALUES ('hub', '24.10.4',   '',  0, '20241105', '', '', '');
 INSERT INTO versions VALUES ('hub', '24.10.3',   '',  0, '20241104', '', '', '');
 INSERT INTO versions VALUES ('hub', '24.10.2',   '',  0, '20241002', '', '', '');
->>>>>>> 7bc22792
 INSERT INTO versions VALUES ('hub', '24.9.6',    '',  0, '20240919', '', '', '');
 INSERT INTO versions VALUES ('hub', '24.7.7',    '',  0, '20240820', '', '', '');
 INSERT INTO versions VALUES ('hub', '24.7.6',    '',  0, '20240731', '', '', '');
@@ -177,12 +161,8 @@
 
 INSERT INTO releases VALUES ('pg17', 2, 'pg', '', '', 'prod', 
   '<font size=-1>New in <a href=https://www.postgresql.org/docs/17/release-17.html>2024!</a></font>', 1, 'POSTGRES', '', '');
-<<<<<<< HEAD
-INSERT INTO versions VALUES ('pg17', '17.0-1',    'amd, arm', 1, '20240926','', '', '');
-=======
 INSERT INTO versions VALUES ('pg17', '17.2-1',    'amd, arm', 1, '20241121','', '', '');
 INSERT INTO versions VALUES ('pg17', '17.0-1',    'amd, arm', 0, '20240926','', '', '');
->>>>>>> 7bc22792
 
 -- ## ORAFCE #############################
 INSERT INTO projects VALUES ('orafce', 'ext', 4, 0, '', 0, 'https://github.com/orafce/orafce/releases',
@@ -191,18 +171,9 @@
 INSERT INTO releases VALUES ('orafce-pg16', 2, 'orafce', 'OraFCE', '', 'prod', '', 1, 'POSTGRES', '', '');
 INSERT INTO releases VALUES ('orafce-pg17', 2, 'orafce', 'OraFCE', '', 'prod', '', 1, 'POSTGRES', '', '');
 
-<<<<<<< HEAD
-INSERT INTO versions VALUES ('orafce-pg15', '4.13.4-1',   'amd, arm', 1, '20241021', 'pg15', '', '');
-INSERT INTO versions VALUES ('orafce-pg16', '4.13.4-1',   'amd, arm', 1, '20241021', 'pg16', '', '');
-INSERT INTO versions VALUES ('orafce-pg17', '4.13.4-1',   'amd, arm', 1, '20241021', 'pg17', '', '');
-
-INSERT INTO versions VALUES ('orafce-pg15', '4.10.3-1',   'amd, arm', 0, '20240729', 'pg15', '', '');
-INSERT INTO versions VALUES ('orafce-pg16', '4.10.3-1',   'amd, arm', 0, '20240729', 'pg16', '', '');
-=======
 INSERT INTO versions VALUES ('orafce-pg15', '4.13.4-1',   'amd, arm', 1, '20241104', 'pg15', '', '');
 INSERT INTO versions VALUES ('orafce-pg16', '4.13.4-1',   'amd, arm', 1, '20241104', 'pg16', '', '');
 INSERT INTO versions VALUES ('orafce-pg17', '4.13.4-1',   'amd, arm', 1, '20241104', 'pg17', '', '');
->>>>>>> 7bc22792
 
 -- ## PLV8 ###############################
 INSERT INTO projects VALUES ('plv8', 'dev', 4, 0, '', 0, 'https://github.com/plv8/plv8/tags',
@@ -211,24 +182,9 @@
 INSERT INTO releases VALUES ('plv8-pg16', 4, 'plv8', 'PL/V8', '', 'prod', '', 1, 'POSTGRES', '', '');
 INSERT INTO releases VALUES ('plv8-pg17', 4, 'plv8', 'PL/V8', '', 'prod', '', 1, 'POSTGRES', '', '');
 
-<<<<<<< HEAD
-INSERT INTO versions VALUES ('plv8-pg15', '3.2.3-1', 'amd, arm', 1, '20241021', 'pg15', '', '');
-INSERT INTO versions VALUES ('plv8-pg16', '3.2.3-1', 'amd, arm', 1, '20241021', 'pg16', '', '');
-INSERT INTO versions VALUES ('plv8-pg17', '3.2.3-1', 'amd, arm', 1, '20241021', 'pg17', '', '');
-
-INSERT INTO versions VALUES ('plv8-pg15', '3.2.2-1', 'amd, arm', 0, '20240523', 'pg15', '', '');
-INSERT INTO versions VALUES ('plv8-pg16', '3.2.2-1', 'amd, arm', 0, '20240214', 'pg16', '', '');
-
--- ## KIRK ###############################
-INSERT INTO projects VALUES ('kirk', 'dev', 11, 8883, '', 0, 'https://github.com/pgedge/cli/kirk',
-  'kirk', 0, 'mqtt.png', 'MQTT Client', 'https://github.com/pgedge/cli/kirk', '');
-INSERT INTO releases VALUES ('kirk', 2, 'kirk', 'MQTT Client', '', 'test', '', 1, 'PGEDGE', '', '');
-INSERT INTO versions VALUES ('kirk', (select v from hub), '',  1, (select d from hub), '', '', '');
-=======
 INSERT INTO versions VALUES ('plv8-pg15', '3.2.3-1', 'amd, arm', 1, '20241104', 'pg15', '', '');
 INSERT INTO versions VALUES ('plv8-pg16', '3.2.3-1', 'amd, arm', 1, '20241104', 'pg16', '', '');
 INSERT INTO versions VALUES ('plv8-pg17', '3.2.3-1', 'amd, arm', 1, '20241104', 'pg17', '', '');
->>>>>>> 7bc22792
 
 -- ## PLDEBUGGER #########################
 INSERT INTO projects VALUES ('pldebugger', 'dev', 4, 0, '', 0, 'https://github.com/EnterpriseDB/pldebugger/tags',
@@ -252,12 +208,6 @@
 INSERT INTO versions VALUES ('plprofiler-pg16', '4.2.5-1', 'amd, arm', 1, '20240820', 'pg16', '', '');
 INSERT INTO versions VALUES ('plprofiler-pg15', '4.2.5-1', 'amd, arm', 1, '20240820', 'pg15', '', '');
 
-<<<<<<< HEAD
-INSERT INTO versions VALUES ('plprofiler-pg16', '4.2.4-1', 'amd, arm', 0, '20230914', 'pg16', '', '');
-INSERT INTO versions VALUES ('plprofiler-pg15', '4.2.4-1', 'amd, arm', 0, '20230914', 'pg15', '', '');
-
-=======
->>>>>>> 7bc22792
 -- ## PROMPGEXP ##########################
 INSERT INTO projects VALUES ('prompgexp', 'pge', 11, 9187, 'golang', 0, 'https://github.com/prometheus-community/postgres_exporter/releases',
   'prompgexp', 0, 'prometheus.png', 'Prometheus PG Exporter', 'https://github.com/prometheus-community/postgres_exporter', 'postgres_exporter, prometheus, exporter');
@@ -301,15 +251,9 @@
 INSERT INTO releases VALUES ('timescaledb-pg16', 10, 'timescaledb', 'TimescaleDB', '', 'test', '', 1, 'POSTGRES', '', '');
 INSERT INTO releases VALUES ('timescaledb-pg17', 10, 'timescaledb', 'TimescaleDB', '', 'test', '', 1, 'POSTGRES', '', '');
 
-<<<<<<< HEAD
-INSERT INTO versions VALUES ('timescaledb-pg15', '2.17.0-1', 'amd, arm', 1, '20241021', 'pg15', '', '');
-INSERT INTO versions VALUES ('timescaledb-pg16', '2.17.0-1', 'amd, arm', 1, '20241021', 'pg16', '', '');
-INSERT INTO versions VALUES ('timescaledb-pg17', '2.17.0-1', 'amd, arm', 1, '20241021', 'pg17', '', '');
-=======
 INSERT INTO versions VALUES ('timescaledb-pg15', '2.17.0-1', 'amd, arm', 1, '20241104', 'pg15', '', '');
 INSERT INTO versions VALUES ('timescaledb-pg16', '2.17.0-1', 'amd, arm', 1, '20241104', 'pg16', '', '');
 INSERT INTO versions VALUES ('timescaledb-pg17', '2.17.0-1', 'amd, arm', 1, '20241104', 'pg17', '', '');
->>>>>>> 7bc22792
 
 INSERT INTO versions VALUES ('timescaledb-pg15', '2.16.1-1', 'amd, arm', 0, '20240820', 'pg15', '', '');
 INSERT INTO versions VALUES ('timescaledb-pg16', '2.16.1-1', 'amd, arm', 0, '20240820', 'pg16', '', '');
@@ -341,7 +285,6 @@
 INSERT INTO releases VALUES ('vector-pg15', 4, 'vector', 'pgVector', '', 'prod', '', 1, 'POSTGRES', '', '');
 INSERT INTO releases VALUES ('vector-pg16', 4, 'vector', 'pgVector', '', 'prod', '', 1, 'POSTGRES', '', '');
 INSERT INTO releases VALUES ('vector-pg17', 4, 'vector', 'pgVector', '', 'prod', '', 1, 'POSTGRES', '', '');
-<<<<<<< HEAD
 
 INSERT INTO versions VALUES ('vector-pg15', '0.8.0-1', 'amd, arm', 1, '20241101', 'pg15', '', '');
 INSERT INTO versions VALUES ('vector-pg16', '0.8.0-1', 'amd, arm', 1, '20241101', 'pg16', '', '');
@@ -350,16 +293,6 @@
 INSERT INTO versions VALUES ('vector-pg15', '0.7.4-1', 'amd, arm', 0, '20240820', 'pg15', '', '');
 INSERT INTO versions VALUES ('vector-pg16', '0.7.4-1', 'amd, arm', 0, '20240820', 'pg16', '', '');
 INSERT INTO versions VALUES ('vector-pg17', '0.7.4-1', 'amd, arm', 0, '20241021', 'pg17', '', '');
-=======
-
-INSERT INTO versions VALUES ('vector-pg15', '0.8.0-1', 'amd, arm', 1, '20241101', 'pg15', '', '');
-INSERT INTO versions VALUES ('vector-pg16', '0.8.0-1', 'amd, arm', 1, '20241101', 'pg16', '', '');
-INSERT INTO versions VALUES ('vector-pg17', '0.8.0-1', 'amd, arm', 1, '20241101', 'pg17', '', '');
-
-INSERT INTO versions VALUES ('vector-pg15', '0.7.4-1', 'amd, arm', 0, '20240820', 'pg15', '', '');
-INSERT INTO versions VALUES ('vector-pg16', '0.7.4-1', 'amd, arm', 0, '20240820', 'pg16', '', '');
-
->>>>>>> 7bc22792
 
 -- ## SNOWFLAKE #########################
 INSERT INTO projects VALUES ('snowflake', 'pge', 4, 0, '', 1, 'https://github.com/pgedge/snowflake/tags',
@@ -392,15 +325,9 @@
 INSERT INTO releases VALUES ('spock40-pg16', 4, 'spock', 'Spock', '', 'prod', '', 1, 'pgEdge Community', '', '');
 INSERT INTO releases VALUES ('spock40-pg17', 4, 'spock', 'Spock', '', 'prod', '', 1, 'pgEdge Community', '', '');
 
-<<<<<<< HEAD
-INSERT INTO versions VALUES ('spock40-pg15', '4.0.6-1', 'amd, arm', 1, '20241101', 'pg15', '', '');
-INSERT INTO versions VALUES ('spock40-pg16', '4.0.6-1', 'amd, arm', 1, '20241101', 'pg16', '', '');
-INSERT INTO versions VALUES ('spock40-pg17', '4.0.6-1', 'amd, arm', 1, '20241101', 'pg17', '', '');
-=======
 INSERT INTO versions VALUES ('spock40-pg15', '4.0.6-1', 'amd, arm', 1, '20241108', 'pg15', '', '');
 INSERT INTO versions VALUES ('spock40-pg16', '4.0.6-1', 'amd, arm', 1, '20241108', 'pg16', '', '');
 INSERT INTO versions VALUES ('spock40-pg17', '4.0.6-1', 'amd, arm', 1, '20241108', 'pg17', '', '');
->>>>>>> 7bc22792
 
 INSERT INTO versions VALUES ('spock40-pg15', '4.0.5-1', 'amd, arm', 0, '20240924', 'pg15', '', '');
 INSERT INTO versions VALUES ('spock40-pg16', '4.0.5-1', 'amd, arm', 0, '20240924', 'pg16', '', '');
@@ -439,6 +366,9 @@
 INSERT INTO versions VALUES ('permissions-pg16', '1.3-1', 'amd, arm', 1, '20240729', 'pg16', '', '');
 INSERT INTO versions VALUES ('permissions-pg17', '1.3-1', 'amd, arm', 1, '20241021', 'pg17', '', '');
 
+INSERT INTO versions VALUES ('permissions-pg15', '1.2-1', 'amd, arm', 0, '20240612', 'pg15', '', '');
+INSERT INTO versions VALUES ('permissions-pg16', '1.2-1', 'amd, arm', 0, '20240612', 'pg16', '', '');
+
 -- ## SETUSER ###########################
 INSERT INTO projects VALUES ('setuser', 'ext', 4, 1, '', 3, 'https://github.com/pgaudit/set_user',
   'setuser', 1, 'setuser.png', 'Superuser privilege logging', 'https://github.com/pgaudit/set_user', 'set_user');
@@ -456,26 +386,10 @@
 INSERT INTO releases VALUES ('postgis-pg15', 3, 'postgis', 'PostGIS', '', 'prod', '', 1, 'GPLv2', '', '');
 INSERT INTO releases VALUES ('postgis-pg16', 3, 'postgis', 'PostGIS', '', 'prod', '', 1, 'GPLv2', '', '');
 INSERT INTO releases VALUES ('postgis-pg17', 3, 'postgis', 'PostGIS', '', 'prod', '', 1, 'GPLv2', '', '');
-<<<<<<< HEAD
 
 INSERT INTO versions VALUES ('postgis-pg15', '3.5.0-1', 'amd, arm', 1, '20241021', 'pg15', '', 'https://git.osgeo.org/gitea/postgis/postgis/raw/tag/3.5.0/NEWS');
 INSERT INTO versions VALUES ('postgis-pg16', '3.5.0-1', 'amd, arm', 1, '20241021', 'pg16', '', 'https://git.osgeo.org/gitea/postgis/postgis/raw/tag/3.5.0/NEWS');
 INSERT INTO versions VALUES ('postgis-pg17', '3.5.0-1', 'amd, arm', 1, '20241021', 'pg17', '', 'https://git.osgeo.org/gitea/postgis/postgis/raw/tag/3.5.0/NEWS');
-
-INSERT INTO versions VALUES ('postgis-pg15', '3.4.2-1', 'amd, arm', 0, '20240307', 'pg15', '', 'https://git.osgeo.org/gitea/postgis/postgis/raw/tag/3.4.2/NEWS');
-INSERT INTO versions VALUES ('postgis-pg16', '3.4.2-1', 'amd, arm', 0, '20240307', 'pg16', '', 'https://git.osgeo.org/gitea/postgis/postgis/raw/tag/3.4.2/NEWS');
-
--- ## PGADMIN4 ##########################
-INSERT INTO projects VALUES ('pgadmin4', 'app', 11, 443, '', 1, 'https://www.pgadmin.org/news/',
-  'pgadmin4', 0, 'pgadmin.png', 'PostgreSQL Tools', 'https://pgadmin.org', 'pgadmin, admin');
-INSERT INTO releases VALUES ('pgadmin4', 2, 'pgadmin4', 'pgAdmin 4', '', 'test', '', 1, 'POSTGRES', '', '');
-INSERT INTO versions VALUES ('pgadmin4', '8.x', '', 0, '20240108', '', '', '');
-=======
-
-INSERT INTO versions VALUES ('postgis-pg15', '3.5.0-1', 'amd, arm', 1, '20241021', 'pg15', '', 'https://git.osgeo.org/gitea/postgis/postgis/raw/tag/3.5.0/NEWS');
-INSERT INTO versions VALUES ('postgis-pg16', '3.5.0-1', 'amd, arm', 1, '20241021', 'pg16', '', 'https://git.osgeo.org/gitea/postgis/postgis/raw/tag/3.5.0/NEWS');
-INSERT INTO versions VALUES ('postgis-pg17', '3.5.0-1', 'amd, arm', 1, '20241021', 'pg17', '', 'https://git.osgeo.org/gitea/postgis/postgis/raw/tag/3.5.0/NEWS');
->>>>>>> 7bc22792
 
 -- ## PARTMAN ###########################
 INSERT INTO projects VALUES ('partman', 'ext', 4, 0, '', 4, 'https://github.com/pgpartman/pg_partman/tags',
@@ -498,12 +412,8 @@
 INSERT INTO projects VALUES ('ctlibs', 'pge', 0, 0, '', 3, 'https://github.com/pgedge/cli',
   'ctlibs',  0, 'ctlibs.png', 'ctlibs', 'https://github.com/pgedge/cli', '');
 INSERT INTO releases VALUES ('ctlibs', 2, 'ctlibs',  'pgEdge Libs', '', 'prod', '', 1, '', '', '');
-<<<<<<< HEAD
 INSERT INTO versions VALUES ('ctlibs', '1.7',   '', 1, '20241015', '', '', '');
 INSERT INTO versions VALUES ('ctlibs', '1.6',   '', 0, '20240925', '', '', '');
-=======
-INSERT INTO versions VALUES ('ctlibs', '1.6', '', 1, '20240925', '', '', '');
->>>>>>> 7bc22792
 
 -- ## PGCAT #############################
 INSERT INTO projects VALUES ('pgcat', 'pge', 11, 5433, '', 3, 'https://github.com/pgedge/pgcat/tags',
@@ -524,7 +434,6 @@
 
 INSERT INTO versions VALUES ('backrest', '2.53.1-1', 'amd, arm', 1, '20240912', '', '', '');
 INSERT INTO versions VALUES ('backrest', '2.53-1',   'amd, arm', 0, '20240729', '', '', '');
-<<<<<<< HEAD
 INSERT INTO versions VALUES ('backrest', '2.52-1',   'amd, arm', 0, '20240612', '', '', '');
 
 -- ## ACE ##########################
@@ -532,8 +441,6 @@
   'ace',  0, '', 'Anti Chaos Engine for pgEdge', 'https://github.com/pgedge/cli/cli/scripts/ace.py', 'ace');
 INSERT INTO releases VALUES ('ace', 2, 'ace',  'ACE', '', 'test', '', 1, 'PGEDGE', '', '');
 INSERT INTO versions VALUES ('ace', (select v from hub), '',  1, (select d from hub), '', '', '');
-=======
->>>>>>> 7bc22792
 
 -- ## PATRONI ###########################
 INSERT INTO projects VALUES ('patroni', 'app', 11, 0, '', 4, 'https://github.com/pgedge/pgedge-patroni/release',
@@ -546,8 +453,6 @@
   'etcd', 0, 'etcd.png', 'HA', 'https://github.com/etcd-io/etcd', '');
 INSERT INTO releases VALUES ('etcd', 1, 'etcd', 'Etcd', '', 'prod', '', 1, 'POSTGRES', '', '');
 INSERT INTO versions VALUES ('etcd', '3.5.12-2', 'amd, arm', 1, '20240328', '', 'EL', '');
-<<<<<<< HEAD
-=======
 
 -- ## KIRK ###############################
 INSERT INTO projects VALUES ('kirk', 'dev', 11, 8883, '', 0, 'https://github.com/pgedge/cli/kirk',
@@ -555,15 +460,8 @@
 INSERT INTO releases VALUES ('kirk', 2, 'kirk', 'MQTT Client', '', 'test', '', 1, 'PGEDGE', '', '');
 INSERT INTO versions VALUES ('kirk', (select v from hub), '',  1, (select d from hub), '', '', '');
 
--- ## ACE ##########################
-INSERT INTO projects VALUES ('ace', 'pge', 11, 5000, '', 3, 'http://github.com/pgedge/cli/cli/scripts/ace.py',
-  'ace',  0, '', 'Anti Chaos Engine for pgEdge', 'https://github.com/pgedge/cli/cli/scripts/ace.py', 'ace');
-INSERT INTO releases VALUES ('ace', 2, 'ace',  'ACE', '', 'test', '', 1, 'PGEDGE', '', '');
-INSERT INTO versions VALUES ('ace', (select v from hub), '',  1, (select d from hub), '', '', '');
-
 -- ## MINIO #############################
 INSERT INTO projects VALUES ('minio', 'app', 11, 9000, '', 4, 'https://github.com/minio/minio/tags',
   'minio', 0, 'minio.png', 'HA', 'https://github.com/minio/minio', '');
 INSERT INTO releases VALUES ('minio', 1, 'minio', 'MinIO', '', 'test', '', 1, 'AGPLv3', '', '');
 INSERT INTO versions VALUES ('minio', '24.9.13', 'amd, arm', 0, '20240917', '', 'EL', '');
->>>>>>> 7bc22792
