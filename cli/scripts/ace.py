####################################################
#  Copyright 2022-2024 PGEDGE  All rights reserved. #
#####################################################

"""ACE is the place of the Anti Chaos Engine"""

import os
import json
import ast
import subprocess
import re
import sys
import util
import fire
import cluster
import psycopg
from psycopg import sql
from psycopg.rows import dict_row
from datetime import datetime
from multiprocessing import Manager, cpu_count, Value, Lock
from ordered_set import OrderedSet
from itertools import combinations
from mpire import WorkerPool
from mpire.utils import make_single_arguments
from concurrent.futures import ThreadPoolExecutor

l_dir = "/tmp"

# Shared variables needed by multiprocessing
queue = Manager().list()
result_queue = Manager().list()
diff_dict = Manager().dict()
row_diff_count = Value("I", 0)
lock = Lock()

# Set max number of rows up to which
# diff-tables will work
MAX_DIFF_ROWS = 10000
MIN_ALLOWED_BLOCK_SIZE = 1000
MAX_ALLOWED_BLOCK_SIZE = 100000
BLOCK_ROWS_DEFAULT = os.environ.get("ACE_BLOCK_ROWS", 10000)
MAX_CPU_RATIO_DEFAULT = os.environ.get("ACE_MAX_CPU_RATIO", 0.6)

# Return codes for compare_checksums
BLOCK_OK = 0
MAX_DIFFS_EXCEEDED = 1
BLOCK_MISMATCH = 2
BLOCK_ERROR = 3


def prCyan(skk):
    print("\033[96m {}\033[00m".format(skk))


def prRed(skk):
    print("\033[91m {}\033[00m".format(skk))


def get_csv_file_name(p_prfx, p_schm, p_tbl, p_base_dir="/tmp"):
    return p_base_dir + os.sep + p_prfx + "-" + p_schm + "-" + p_tbl + ".csv"


def get_dump_file_name(p_prfx, p_schm, p_base_dir="/tmp"):
    return p_base_dir + os.sep + p_prfx + "-" + p_schm + ".sql"


def write_pg_dump(p_ip, p_db, p_port, p_prfx, p_schm, p_base_dir="/tmp"):
    out_file = get_dump_file_name(p_prfx, p_schm, p_base_dir)
    try:
        cmd = f"pg_dump -s -n {p_schm} -h {p_ip} -p {p_port} -d {p_db} > {out_file}"
        os.system(cmd)
    except Exception as e:
        util.exit_exception(e)
    return out_file


'''
Accepts a connection object and returns the version of spock installed

@param: conn - connection object
@return: float - version of spock installed

'''


def get_spock_version(conn):
    data = []
    sql = "SELECT spock.spock_version();"
    try:
        c = conn.cursor()
        c.execute(sql)
        data = c.fetchone()
        if data:
            """
            Spock returns 4.0.0 or something similar.
            We are interested only in the first part of the version
            """
            data = data[0].split(".")[0]
            return float(data)
        else:
            util.exit_message("Could not get spock version from the database")
    except Exception as e:
        util.exit_message("Error in get_spock_version(): " + str(e))

    return 0.0


def fix_schema(diff_file, sql1, sql2):
    newtable = False
    with open(diff_file) as diff_list:
        for i in diff_list.readlines():
            if re.search(r"\\,", i):
                # TODO: Fix this
                # linenum = i.split(",")[0]
                pass
            elif re.search(r"^< CREATE.", i):
                newtable = True
                print(i.replace("<", ""))
            elif re.search(r"^< ALTER.", i):
                print(i.replace("<", ""))
            elif re.search(r"^> CREATE TABLE.", i):
                print(
                    " DROP TABLE " + i.replace("> CREATE TABLE ", "").replace(" (", ";")
                )
            elif newtable:
                print(i.replace("<", ""))
                if re.search(r".;$", i):
                    newtable = False
            else:
                continue
    return 1


def get_row_count(p_con, p_schema, p_table):
    sql = f"SELECT count(*) FROM {p_schema}.{p_table}"

    try:
        cur = p_con.cursor()
        cur.execute(sql)
        r = cur.fetchone()
        cur.close()
    except Exception as e:
        util.exit_message("Error in get_row_count():\n" + str(e), 1)

    if not r:
        return 0

    rows = int(r[0])

    return rows


def get_cols(p_con, p_schema, p_table):
    sql = """
    SELECT ordinal_position, column_name
    FROM information_schema.columns
    WHERE table_schema = %s and table_name = %s
    ORDER BY 1, 2
    """

    try:
        cur = p_con.cursor()
        cur.execute(
            sql,
            [
                p_schema,
                p_table,
            ],
        )
        rows = cur.fetchall()
        cur.close()
    except Exception as e:
        util.exit_message("Error in get_cols():\n" + str(e), 1)

    if not rows:
        return None

    col_lst = []
    for row in rows:
        col_lst.append(str(row[1]))

    return ",".join(col_lst)


def get_key(p_con, p_schema, p_table):
    sql = """
    SELECT C.COLUMN_NAME
    FROM INFORMATION_SCHEMA.TABLE_CONSTRAINTS T,
    INFORMATION_SCHEMA.CONSTRAINT_COLUMN_USAGE C
    WHERE c.constraint_name = t.constraint_name
    AND c.table_schema = t.constraint_schema
    AND c.table_schema = %s AND c.table_name = %s
    AND T.CONSTRAINT_TYPE='PRIMARY KEY'
    """

    try:
        cur = p_con.cursor()
        cur.execute(
            sql,
            [
                p_schema,
                p_table,
            ],
        )
        rows = cur.fetchall()
        cur.close()
    except Exception as e:
        util.exit_message("Error in get_key():\n" + str(e), 1)

    if not rows:
        return None

    key_lst = []
    for row in rows:
        key_lst.append(str(row[0]))

    return ",".join(key_lst)


def parse_nodes(nodes) -> list:
    node_list = []
    if type(nodes) is str and nodes != "all":
        node_list = [s.strip() for s in nodes.split(",")]
    elif type(nodes) is not str:
        node_list = nodes

    if nodes != "all":
        rep_check = set(node_list)
        if len(rep_check) < len(node_list):
            util.message(
                "Ignoring duplicate node names",
                p_state="warning",
            )
            node_list = list(rep_check)
    
    return node_list


def grab_row_types(conn, table_name):
    """
    Here we are grabbing the name and data type of each row from table from the given conn
    Using this ugly statement instead of a simpler one since this gives correct name of
    non standard datatypes (i.e. vectors from Vector and geographys from PostGIS)
    """

    psql_qry = """
        SELECT
            a.attname AS column_name,
            pg_catalog.format_type(a.atttypid, a.atttypmod) AS data_type
        FROM
            pg_catalog.pg_attribute a
        JOIN
            pg_catalog.pg_class c ON a.attrelid = c.oid
        JOIN
            pg_catalog.pg_type t ON a.atttypid = t.oid
        LEFT JOIN
            pg_catalog.pg_namespace n ON c.relnamespace = n.oid
        WHERE
            c.relname = %s
            AND a.attnum > 0
            AND NOT a.attisdropped
        ORDER BY
            a.attnum;
    """

    try:
        cur = conn.cursor()
        cur.execute(psql_qry, (table_name,))
        table_types = {col_name: col_type for col_name, col_type in cur.fetchall()}

    except:
        table_types = dict()

    finally:
        conn.commit()
        if not table_types:
            util.exit_message("Error: couldn't connect to source of truth or find any columns")
    
    return table_types


def write_diffs_json(diff_dict, row_types):

    def convert_to_json_type(item: str, type: str):
        int_types = ["smallint", "integer", "bigint", "smallserial", "serial", "bigserial"]
        flo_types = ["decimal", "numeric", "real", "double precision"]
        arr_match = r".*?\[\]"          # matches `{ANYTHING}[]`
        vec_match = r"vector\(\d+\)"    # matches `vector({ANY INT})`
        # TODO JSONS and LISTS

        try:
            # if type in int_types:
            #     return int(item)
            # if type in flo_types:
            #     return float(item)
            # if type == "jsonb":
            #     return json.loads(item)
            # if re.match(arr_match, type):
            #     return ast.literal_eval(item)
            # if re.match(vec_match, type):
            #     return ast.literal_eval(item)

            if any( [s in type for s in ["char", "text"]] ):
                return item
            else:
                item = ast.literal_eval(item)
                return item

        except Exception as e:
            util.message(
                f"Could not convert value {item} to {type} while writing to json: {e}",
                p_state="warning"
            )

        return item

    dirname = datetime.now().astimezone(None).strftime("%Y-%m-%d_%H:%M:%S")

    if not os.path.exists("diffs"):
        os.mkdir("diffs")

    dirname = os.path.join("diffs", dirname)
    os.mkdir(dirname)

    filename = os.path.join(dirname, "diff.json")

    # Converts diff so that values are correct json type
    write_dict = {
        node_pair: {
            node: [
                {
                    key: convert_to_json_type(val, row_types[key])
                    for key, val in row.items()
                }
                for row in rows
            ]
            for node, rows in nodes_data.items()
        }
        for node_pair, nodes_data in diff_dict.items()
    }

    with open(filename, "w") as f:
        f.write(json.dumps(write_dict, default=str))

    util.message(
        f"Diffs written out to" f" {util.set_colour(filename, 'blue')}",
        p_state="info",
    )


# TODO: Come up with better naming convention for diff files
def write_diffs_csv(diff_dict):
    import pandas as pd

    dirname = datetime.now().astimezone(None).strftime("%Y-%m-%d_%H:%M:%S")

    if not os.path.exists("diffs"):
        os.mkdir("diffs")

    dirname = os.path.join("diffs", dirname)
    os.mkdir(dirname)

    for node_pair in diff_dict.keys():
        node1, node2 = node_pair.split("/")
        node_pair_str = f"{node1}__{node2}"
        node_pair_dir = os.path.join(dirname, node_pair_str)

        # Create directory for node pair if it doesn't exist
        if not os.path.exists(node_pair_dir):
            os.mkdir(node_pair_dir)

        t1_write_path = os.path.join(node_pair_dir, node1 + ".csv")
        t2_write_path = os.path.join(node_pair_dir, node2 + ".csv")

        df1 = pd.DataFrame.from_dict(diff_dict[node_pair][node1])
        df2 = pd.DataFrame.from_dict(diff_dict[node_pair][node2])

        df1.to_csv(t1_write_path, header=True, index=False)
        df2.to_csv(t2_write_path, header=True, index=False)
        diff_file_name = os.path.join(dirname, f"{node_pair_str}/out.diff")

        t1_write_path = os.path.join(dirname, node_pair_str, node1 + ".csv")
        t2_write_path = os.path.join(dirname, node_pair_str, node2 + ".csv")

        cmd = f"diff -u {t1_write_path} {t2_write_path} | ydiff > {diff_file_name}"
        subprocess.check_output(cmd, shell=True)

        util.message(
            f"DIFFS BETWEEN {util.set_colour(node1, 'blue')}"
            f" AND {util.set_colour(node2, 'blue')}: {diff_file_name}",
            p_state="info",
        )


def schema_diff(cluster_name, nodes, schema_name):
    """Compare Postgres schemas on different cluster nodes"""

    util.message(f"## Validating cluster {cluster_name} exists")
    node_list = []
    try:
        node_list = parse_nodes(nodes)
    except ValueError as e:
        util.exit_message(
            f'Nodes should be a comma-separated list of nodenames. \
                E.g., --nodes="n1,n2". Error: {e}'
        )

    if nodes != "all" and len(node_list) == 1:
        util.exit_message("schema-diff needs at least two nodes to compare")

    util.check_cluster_exists(cluster_name)
    util.message(f"Cluster {cluster_name} exists", p_state="success")

    db, pg, node_info = cluster.load_json(cluster_name)

    cluster_nodes = []

    """
    Even though multiple databases are allowed, ACE will, for now,
    only take the first entry in the db list
    """
    database = db[0]
    database["db_name"] = database.pop("name")

    # Combine db and cluster_nodes into a single json
    for node in node_info:
        combined_json = {**database, **node}
        cluster_nodes.append(combined_json)

    cluster_node_names = [nd["name"] for nd in cluster_nodes]
    if nodes == "all":
        for nd in cluster_node_names:
            node_list.append(nd)

    if len(node_list) > 3:
        util.exit_message(
            "schema-diff currently supports up to a three-way table comparison"
        )

    for nd in node_list:
        if nd not in cluster_node_names:
            util.exit_message(f"Specified nodename \"{nd}\" not present in cluster", 1)

    sql1, sql2 = "", ""
    l_schema = schema_name
    file_list = []

    for nd in cluster_nodes:
        if nd["name"] in node_list:
            sql1 = write_pg_dump(
                nd["ip_address"], nd["db_name"], nd["port"], nd["name"], l_schema
            )
            file_list.append(sql1)

    if os.stat(file_list[0]).st_size == 0:
        util.exit_message(f"Schema {schema_name} does not exist on node {node_list[0]}")

    for n in range(1, len(file_list)):
        cmd = "diff " + file_list[0] + "  " + file_list[n] + " > /tmp/diff.txt"
        util.message("\n## Running # " + cmd + "\n")
        rc = os.system(cmd)
        if os.stat(file_list[n]).st_size == 0:
            util.exit_message(
                f"Schema {schema_name} does not exist on node {node_list[n]}"
            )
        if rc == 0:
            util.message(
                f"SCHEMAS ARE THE SAME- between {node_list[0]} and {node_list[n]} !!",
                p_state="success",
            )
        else:
            prRed(
                f"\u2718   SCHEMAS ARE NOT THE SAME- between {node_list[0]}"
                "and {node_list[n]}!!"
            )


def spock_diff(cluster_name, nodes):
    """Compare spock meta data setup on different cluster nodes"""
    node_list = []
    try:
        node_list = parse_nodes(nodes)
    except ValueError as e:
        util.exit_message(
            f'Nodes should be a comma-separated list of nodenames. \
                E.g., --nodes="n1,n2". Error: {e}'
        )

    if nodes != "all" and len(node_list) == 1:
        util.exit_message("spock-diff needs at least two nodes to compare")

    util.check_cluster_exists(cluster_name)
    util.message(f"Cluster {cluster_name} exists", p_state="success")

    db, pg, node_info = cluster.load_json(cluster_name)

    cluster_nodes = []
    """
    Even though multiple databases are allowed, ACE will, for now,
    only take the first entry in the db list
    """
    database = db[0]
    database["db_name"] = database.pop("name")

    # Combine db and cluster_nodes into a single json
    for node in node_info:
        combined_json = {**database, **node}
        cluster_nodes.append(combined_json)

    conn_list = {}

    try:
        for nd in cluster_nodes:
            if nodes == "all":
                node_list.append(nd["name"])

            psql_conn = psycopg.connect(
                dbname=nd["db_name"],
                user=nd["username"],
                password=nd["password"],
                host=nd["ip_address"],
                port=nd.get("port", 5432),
                row_factory=dict_row,
            )
            conn_list[nd["name"]] = psql_conn

    except Exception as e:
        util.exit_message("Error in spock_diff() Getting Connections:" + str(e), 1)

    if len(node_list) > 3:
        util.exit_message(
            "spock-diff currently supports up to a three-way table comparison"
        )

    for nd in node_list:
        if nd not in conn_list.keys():
            util.exit_message(f"Specified nodename \"{nd}\" not present in cluster", 1)

    compare_spock = []
    print("\n")

    for cluster_node in cluster_nodes:
        cur = conn_list[cluster_node["name"]].cursor()
        if cluster_node["name"] not in node_list:
            continue
        diff_spock = {}
        hints = []
        print(" Spock - Config " + cluster_node["name"])
        print("~~~~~~~~~~~~~~~~~~~~~~~~~")
        prCyan("Node:")
        sql = """
        SELECT n.node_id, n.node_name, n.location, n.country,
           s.sub_id, s.sub_name, s.sub_enabled, s.sub_replication_sets
           FROM spock.node n LEFT OUTER JOIN spock.subscription s
           ON s.sub_target=n.node_id WHERE s.sub_name IS NOT NULL;
        """

        cur.execute(sql)
        node_info = cur.fetchall()

        if node_info:
            print("  " + node_info[0]["node_name"])
            diff_spock["node"] = node_info[0]["node_name"]

            prCyan("  Subscriptions:")

            diff_spock["subscriptions"] = []
            for node in node_info:
                diff_sub = {}
                if node["sub_name"] is None:
                    hints.append("Hint: No subscriptions have been created on this node")
                else:
                    print("    " + node["sub_name"])
                    diff_sub["sub_name"] = node["sub_name"]
                    diff_sub["sub_enabled"] = node["sub_enabled"]
                    prCyan("    RepSets:")
                    diff_sub["replication_sets"] = node["sub_replication_sets"]
                    print("      " + json.dumps(node["sub_replication_sets"]))
                    if node["sub_replication_sets"] == []:
                        hints.append("Hint: No replication sets added to subscription")
                    diff_spock["subscriptions"].append(diff_sub)

        else:
            print(f"  No node replication in {cluster_node['name']}")

        # Query gets each table by which rep set they are in, values in each rep set are alphabetized
        sql = """
        SELECT set_name, string_agg(nspname || '.' || relname, '   ') as relname
        FROM (
            SELECT set_name, nspname, relname
            FROM spock.tables
            ORDER BY set_name, nspname, relname
        ) subquery
        GROUP BY set_name ORDER BY set_name;
        """

        cur.execute(sql)
        table_info = cur.fetchall()
        diff_spock["rep_set_info"] = []
        prCyan("Tables in RepSets:")
        if table_info == []:
            hints.append("Hint: No tables in database")
        for table in table_info:
            if table["set_name"] is None:
                print(" - Not in a replication set")
                hints.append(
                    "Hint: Tables not in replication set might not have primary keys,"
                    " or you need to run repset-add-table"
                )
            else:
                print(" - " + table["set_name"])

            diff_spock["rep_set_info"].append({table["set_name"]: table["relname"]})
            print("   - " + table["relname"])

        compare_spock.append(diff_spock)

        for hint in hints:
            prRed(hint)
        print("\n")

    print(" Spock - Diff")
    print("~~~~~~~~~~~~~~~~~~~~~~~~~")
    for n in range(1, len(compare_spock)):
        if compare_spock[0]["rep_set_info"] == compare_spock[n]["rep_set_info"]:
            util.message(
                f"   Replication Rules are the same for {node_list[0]} and {node_list[n]}!!",
                p_state="success",
            )
        else:
            prRed(
                f"\u2718   Difference in Replication Rules between {node_list[0]} and {node_list[n]}"
            )


def run_query(worker_state, host, query):
    cur = worker_state[host]
    cur.execute(query)
    results = cur.fetchall()
    return results


def init_db_connection(shared_objects, worker_state):
    db, pg, node_info = cluster.load_json(shared_objects["cluster_name"])

    cluster_nodes = []
    database = shared_objects["database"]

    # Combine db and cluster_nodes into a single json
    for node in node_info:
        combined_json = {**database, **node}
        cluster_nodes.append(combined_json)

    for node in cluster_nodes:
        conn_str = f"dbname = {node['db_name']}      \
                    user={node['username']}          \
                    password={node['password']}   \
                    host={node['ip_address']}   \
                    port={node.get('port', 5432)}"

        worker_state[node["name"]] = psycopg.connect(conn_str).cursor()


def compare_checksums(shared_objects, worker_state, batch):
    global row_diff_count

    if row_diff_count.value >= MAX_DIFF_ROWS:
        return

    p_key = shared_objects["p_key"]
    schema_name = shared_objects["schema_name"]
    table_name = shared_objects["table_name"]
    node_list = shared_objects["node_list"]
    cols = shared_objects["cols_list"]
    simple_primary_key = shared_objects["simple_primary_key"]

    where_clause = []
    node_pairs = combinations(node_list, 2)

    for pkey1, pkey2 in batch:
        if simple_primary_key:
            if pkey1 is not None:
                where_clause.append(
                    sql.SQL("{p_key} >= {pkey1}").format(
                        p_key=sql.Identifier(p_key), pkey1=sql.Literal(pkey1)
                    )
                )
            if pkey2 is not None:
                where_clause.append(
                    sql.SQL("{p_key} < {pkey2}").format(
                        p_key=sql.Identifier(p_key), pkey2=sql.Literal(pkey2)
                    )
                )
        else:
            """
            This is a slightly more complicated case since we have to split up
            the primary key and compare them with split values of pkey1 and pkey2
            """

            if pkey1 is not None:
                where_clause.append(
                    sql.SQL("({p_key}) >= ({pkey1})").format(
                        p_key=sql.SQL(", ").join(
                            [sql.Identifier(col.strip()) for col in p_key.split(",")]
                        ),
                        pkey1=sql.SQL(", ").join([sql.Literal(val) for val in pkey1]),
                    )
                )

            if pkey2 is not None:
                where_clause.append(
                    sql.SQL("({p_key}) < ({pkey2})").format(
                        p_key=sql.SQL(", ").join(
                            [sql.Identifier(col.strip()) for col in p_key.split(",")]
                        ),
                        pkey2=sql.SQL(", ").join([sql.Literal(val) for val in pkey2]),
                    )
                )
        
        if simple_primary_key:
            hash_sql = sql.SQL(
                "SELECT md5(cast(array_agg(t.* ORDER BY {p_key}) AS text)) FROM"
                "(SELECT * FROM {table_name} WHERE {where_clause}) t"
            ).format(
                p_key=sql.Identifier(p_key),
                table_name=sql.SQL("{}.{}").format(
                    sql.Identifier(schema_name),
                    sql.Identifier(table_name),
                ),
                where_clause=sql.SQL(" AND ").join(where_clause),
            )
        else:
            hash_sql = sql.SQL(
                "SELECT md5(cast(array_agg(t.* ORDER BY {p_key}) AS text)) FROM"
                "(SELECT * FROM {table_name} WHERE {where_clause}) t"
            ).format(
                p_key=sql.SQL(", ").join(
                    [sql.Identifier(col.strip()) for col in p_key.split(",")]
                ),
                table_name=sql.SQL("{}.{}").format(
                    sql.Identifier(schema_name),
                    sql.Identifier(table_name),
                ),
                where_clause=sql.SQL(" AND ").join(where_clause),
            )

        block_sql = sql.SQL("SELECT * FROM {table_name} WHERE {where_clause}").format(
            table_name=sql.SQL("{}.{}").format(
                sql.Identifier(schema_name),
                sql.Identifier(table_name),
            ),
            where_clause=sql.SQL(" AND ").join(where_clause),
        )

        for node_pair in node_pairs:
            host1 = node_pair[0]
            host2 = node_pair[1]

            # Return early if we have already exceeded the max number of diffs
            if row_diff_count.value >= MAX_DIFF_ROWS:
                return MAX_DIFFS_EXCEEDED

            try:
                # Run the checksum query on both nodes in parallel
                with ThreadPoolExecutor(max_workers=2) as executor:
                    futures = [
                        executor.submit(run_query, worker_state, host1, hash_sql),
                        executor.submit(run_query, worker_state, host2, hash_sql),
                    ]
                    hash1, hash2 = [f.result()[0][0] for f in futures]
            except Exception as e:
                result_queue.append(e)
                return BLOCK_ERROR

            if hash1 != hash2:
                try:
                    # Run the block query on both nodes in parallel
                    with ThreadPoolExecutor(max_workers=2) as executor:
                        futures = [
                            executor.submit(run_query, worker_state, host1, block_sql),
                            executor.submit(run_query, worker_state, host2, block_sql),
                        ]
                        t1_result, t2_result = [f.result() for f in futures]
                except Exception as e:
                    result_queue.append(e)
                    return BLOCK_ERROR

                # Transform all elements in t1_result and t2_result into strings before
                # consolidating them into a set
                # TODO: Test and add support for different datatypes here
                t1_result = [
                    tuple(
                        str(x) if not isinstance(x, list) else str(sorted(x)) for x in row
                    )
                    for row in t1_result
                ]
                t2_result = [
                    tuple(
                        str(x) if not isinstance(x, list) else str(sorted(x)) for x in row
                    )
                    for row in t2_result
                ]

                # Collect results into OrderedSets for comparison
                t1_set = OrderedSet(t1_result)
                t2_set = OrderedSet(t2_result)

                t1_diff = t1_set - t2_set
                t2_diff = t2_set - t1_set

                node_pair_key = f"{host1}/{host2}"

                if node_pair_key not in diff_dict:
                    diff_dict[node_pair_key] = {}

                with lock:
                    if len(t1_diff) > 0 or len(t2_diff) > 0:
                        temp_dict = {}
                        if host1 in diff_dict[node_pair_key]:
                            temp_dict[host1] = diff_dict[node_pair_key][host1]
                        else:
                            temp_dict[host1] = []
                        if host2 in diff_dict[node_pair_key]:
                            temp_dict[host2] = diff_dict[node_pair_key][host2]
                        else:
                            temp_dict[host2] = []

                        temp_dict[host1] += [dict(zip(cols, row)) for row in t1_diff]
                        temp_dict[host2] += [dict(zip(cols, row)) for row in t2_diff]

                        diff_dict[node_pair_key] = temp_dict

                with row_diff_count.get_lock():
                    row_diff_count.value += max(len(t1_diff), len(t2_diff))

                if row_diff_count.value >= MAX_DIFF_ROWS:
                    return MAX_DIFFS_EXCEEDED
                else:
                    result_queue.append(BLOCK_MISMATCH)
            else:
                result_queue.append(BLOCK_OK)


def table_diff(
    cluster_name,
    table_name,
    dbname=None,
    block_rows=BLOCK_ROWS_DEFAULT,
    max_cpu_ratio=MAX_CPU_RATIO_DEFAULT,
    output="json",
    nodes="all",
    diff_file=None,
    batch_size=10,
    quiet=False,
):
    """Efficiently compare tables across cluster using checksums and blocks of rows"""
    
    if type(block_rows) is str:
        try:
            block_rows = int(block_rows)
        except Exception:
            util.exit_message("Invalid values for ACE_BLOCK_ROWS")
    elif type(block_rows) is not int:
        util.exit_message("Invalid value type for ACE_BLOCK_ROWS")
    
    # Capping max block size here to prevent the hash function from taking forever
    if block_rows > MAX_ALLOWED_BLOCK_SIZE:
        util.exit_message(f"Block row size should be <= {MAX_ALLOWED_BLOCK_SIZE}")
    if block_rows < MIN_ALLOWED_BLOCK_SIZE:
        util.exit_message(f"Block row size should be >= {MIN_ALLOWED_BLOCK_SIZE}")

    if type(max_cpu_ratio) is int:
        max_cpu_ratio = float(max_cpu_ratio)
    elif type(max_cpu_ratio) is str:
        try:
            max_cpu_ratio = float(max_cpu_ratio)
        except Exception:
            util.exit_message("Invalid values for ACE_MAX_CPU_RATIO")
    elif type(max_cpu_ratio) is not float:
        util.exit_message("Invalid value type for ACE_MAX_CPU_RATIO")

    if max_cpu_ratio > 1.0 or max_cpu_ratio < 0.0:
        util.exit_message("Invalid value range for ACE_MAX_CPU_RATIO or --max_cpu_ratio")

    if output not in ["csv", "json"]:
        util.exit_message(
            "table-diff currently supports only csv and json output formats"
        )

    node_list = []
    try:
        node_list = parse_nodes(nodes)
    except ValueError as e:
        util.exit_message(
            f'Nodes should be a comma-separated list of nodenames. \
                E.g., --nodes="n1,n2". Error: {e}'
        )

    if len(node_list) > 3:
        util.exit_message(
            "table-diff currently supports up to a three-way table comparison"
        )

    if nodes != "all" and len(node_list) == 1:
        util.exit_message("table-diff needs at least two nodes to compare")

    util.check_cluster_exists(cluster_name)
    util.message(f"Cluster {cluster_name} exists", p_state="success", quiet_mode=quiet)

    nm_lst = table_name.split(".")
    if len(nm_lst) != 2:
        util.exit_message(f"TableName {table_name} must be of form 'schema.table_name'")
    l_schema = nm_lst[0]
    l_table = nm_lst[1]

    db, pg, node_info = cluster.load_json(cluster_name)

    cluster_nodes = []
    database = {}

    if dbname:
        for db_entry in db:
            if db_entry["name"] == dbname:
                database = db_entry
                break
    else:
        database = db[0]

    if not database:
        util.exit_message(f"Database '{dbname}' not found in cluster '{cluster_name}'")

    database["db_name"] = database.pop("name")

    # Combine db and cluster_nodes into a single json
    for node in node_info:
        combined_json = {**database, **node}
        cluster_nodes.append(combined_json)
    
    if nodes == "all" and len(cluster_nodes) > 3:
        util.exit_message(
            "Table-diff only supports up to three way comparison"
        )

    if nodes != "all" and len(node_list) > 1:
        for n in node_list:
            if not any(filter(lambda x: x["name"] == n, cluster_nodes)):
                util.exit_message("Specified nodenames not present in cluster")

    conn_list = []

    try:
        for nd in cluster_nodes:
            if nodes == "all":
                node_list.append(nd["name"])

            if (node_list and nd["name"] in node_list) or (not node_list):
                psql_conn = psycopg.connect(
                    dbname=nd["db_name"],
                    user=nd["username"],
                    password=nd["password"],
                    host=nd["ip_address"],
                    port=nd.get("port", 5432),
                )
                conn_list.append(psql_conn)

    except Exception as e:
        util.exit_message("Error in table_diff() Getting Connections:" + str(e), 1)

    util.message("Connections successful to nodes in cluster", p_state="success", quiet_mode=quiet)

    cols = None
    key = None

    for conn in conn_list:
        curr_cols = get_cols(conn, l_schema, l_table)
        curr_key = get_key(conn, l_schema, l_table)

        if not curr_cols:
            util.exit_message(f"Invalid table name '{table_name}'")
        if not curr_key:
            util.exit_message(f"No primary key found for '{table_name}'")

        if (not cols) and (not key):
            cols = curr_cols
            key = curr_key
            continue

        if (curr_cols != cols) or (curr_key != key):
            util.exit_message("Table schemas don't match")

        cols = curr_cols
        key = curr_key

    util.message(f"Table {table_name} is comparable across nodes", p_state="success", quiet_mode=quiet)

    simple_primary_key = True
    if len(key.split(",")) > 1:
        simple_primary_key = False

    row_count = 0
    total_rows = 0
    offsets = []

    diff_json = None
    conn_with_max_rows = None

    if not diff_file:
        for conn in conn_list:
            rows = get_row_count(conn, l_schema, l_table)
            total_rows += rows
            if rows > row_count:
                row_count = rows
                conn_with_max_rows = conn
    else:
        diff_json = json.loads(open(diff_file, "r").read())
        block_rows = diff_json["block_size"]

        for diff in diff_json["diffs"]:
            offsets.append(diff["offset"])

        row_count = block_rows * len(offsets)
        total_rows = row_count

    pkey_offsets = []

    if not conn_with_max_rows:
        util.message(
            "ALL TABLES ARE EMPTY",
            p_state="warning",
            quiet_mode=quiet,
        )
        return

    # Use conn_with_max_rows to get the first and last primary key values
    # of every block row. Repeat until we no longer have any more rows.
    # Store results in pkey_offsets.

    if simple_primary_key:
        pkey_sql = sql.SQL("SELECT {key} FROM {table_name} ORDER BY {key}").format(
            key=sql.Identifier(key),
            table_name=sql.SQL("{}.{}").format(
                sql.Identifier(l_schema), sql.Identifier(l_table)
            ),
        )
    else:
        pkey_sql = sql.SQL("SELECT {key} FROM {table_name} ORDER BY {key}").format(
            key=sql.SQL(", ").join([sql.Identifier(col) for col in key.split(",")]),
            table_name=sql.SQL("{}.{}").format(
                sql.Identifier(l_schema), sql.Identifier(l_table)
            ),
        )

    def get_pkey_offsets(conn, pkey_sql, block_rows):
        pkey_offsets = []
        cur = conn.cursor()
        cur.execute(pkey_sql)
        rows = cur.fetchmany(block_rows)

        if simple_primary_key:
            rows[:] = [str(x[0]) for x in rows]
            pkey_offsets.append((None, str(rows[0])))
            prev_min_offset = str(rows[0])
            prev_max_offset = str(rows[-1])
        else:
            rows[:] = [tuple(str(i) for i in x) for x in rows]
            pkey_offsets.append((None, rows[0]))
            prev_min_offset = rows[0]
            prev_max_offset = rows[-1]

        while rows:
            rows = cur.fetchmany(block_rows)
            if simple_primary_key:
                rows[:] = [str(x[0]) for x in rows]
            else:
                rows[:] = [tuple(str(i) for i in x) for x in rows]

            if not rows:
                if prev_max_offset != prev_min_offset:
                    pkey_offsets.append((prev_min_offset, prev_max_offset))
                pkey_offsets.append((prev_max_offset, None))
                break

            curr_min_offset = rows[0]
            pkey_offsets.append((prev_min_offset, curr_min_offset))
            prev_min_offset = curr_min_offset
            prev_max_offset = rows[-1]

        cur.close()
        return pkey_offsets

    future = ThreadPoolExecutor().submit(
        get_pkey_offsets, conn_with_max_rows, pkey_sql, block_rows
    )
    pkey_offsets = future.result()

    total_blocks = row_count // block_rows
    total_blocks = total_blocks if total_blocks > 0 else 1
    cpus = cpu_count()
    max_procs = int(cpus * max_cpu_ratio) if cpus > 1 else 1

    # If we don't have enough blocks to keep all CPUs busy, use fewer processes
    procs = max_procs if total_blocks > max_procs else total_blocks

    start_time = datetime.now()

    """
    Generate offsets for each process to work on.
    We go up to the max rows among all nodes because we want our set difference logic
    to capture diffs even if rows are absent in one node
    """
    if not diff_file:
        offsets = [x for x in range(0, row_count + 1, block_rows)]

    cols_list = cols.split(",")
    cols_list = [col for col in cols_list if not col.startswith("_Spock_")]

    # Shared variables needed by all workers
    shared_objects = {
        "cluster_name": cluster_name,
        "database": database,
        "node_list": node_list,
        "schema_name": l_schema,
        "table_name": l_table,
        "cols_list": cols_list,
        "p_key": key,
        "block_rows": block_rows,
        "simple_primary_key": simple_primary_key,
    }

    util.message("Starting jobs to compare tables...\n", p_state="info", quiet_mode=quiet)

    batches = [pkey_offsets[i:i+batch_size] for i in range(0, len(pkey_offsets), batch_size)]

    mismatch = False
    diffs_exceeded = False
    errors = False

    with WorkerPool(
        n_jobs=procs,
        shared_objects=shared_objects,
        use_worker_state=True,
    ) as pool:
        for result in pool.imap_unordered(
            compare_checksums,
            make_single_arguments(batches),
            worker_init=init_db_connection,
            progress_bar=True if not quiet else False,
            iterable_len=len(batches),
            progress_bar_style="rich",
        ):
            if result == MAX_DIFFS_EXCEEDED:
                diffs_exceeded = True
                mismatch = True
                break
            elif result == BLOCK_ERROR:
                errors = True
                break

        # pool.terminate()
        if diffs_exceeded:
            util.message("Prematurely terminated jobs since diffs have exceeded MAX_ALLOWED_DIFFS", p_state="warning", quiet_mode=quiet)
   
    for result in result_queue:
        if result == BLOCK_MISMATCH:
            mismatch = True

    if errors:
        util.exit_message(
            "There were one or more errors while connecting to databases.\n \
                Please examine the connection information provided, or the nodes' \
                    status before running this script again."
        )
    
    # Gets types of each column in table
    table_types = grab_row_types(conn_list[0], l_table)

    # Mismatch is True if there is a block mismatch or if we have
    # estimated that diffs may be greater than max allowed diffs
    if mismatch:
        if diffs_exceeded:
            util.message(
                f"TABLES DO NOT MATCH. DIFFS HAVE EXCEEDED {MAX_DIFF_ROWS} ROWS",
                p_state="warning",
                quiet_mode=quiet,
            )

        else:
            util.message("TABLES DO NOT MATCH", p_state="warning", quiet_mode=quiet)

        """
        Read the result queue and count differences between each node pair
        in the cluster
        """

        for node_pair in diff_dict.keys():
            node1, node2 = node_pair.split("/")
            diff_count = max(
                len(diff_dict[node_pair][node1]), len(diff_dict[node_pair][node2])
            )
            util.message(
                f"FOUND {diff_count} DIFFS BETWEEN {node1} AND {node2}",
                p_state="warning",
                quiet_mode=quiet,
            )

        if output == "json":
<<<<<<< HEAD
            write_diffs_json(quiet_mode=quiet)
=======
            write_diffs_json(diff_dict, table_types)
>>>>>>> 16a7a9e8

        elif output == "csv":
            write_diffs_csv(diff_dict)

    else:
        util.message("TABLES MATCH OK\n", p_state="success", quiet_mode=quiet)

    run_time = util.round_timedelta(datetime.now() - start_time).total_seconds()
    run_time_str = f"{run_time:.2f}"

    util.message(
        f"TOTAL ROWS CHECKED = {total_rows}\nRUN TIME = {run_time_str} seconds",
        p_state="info",
        quiet_mode=quiet,
    )


<<<<<<< HEAD
def write_diffs_json(quiet_mode=False):
    
    if quiet_mode:
        #print(json.dumps(dict(diff_dict), default=str))
        print(json.dumps(dict(diff_dict)))
    else:
        dirname = datetime.now().astimezone(None).strftime("%Y-%m-%d_%H:%M:%S")

        if not os.path.exists("diffs"):
            os.mkdir("diffs")

        dirname = os.path.join("diffs", dirname)
        os.mkdir(dirname)

        filename = os.path.join(dirname, "diff.json")

        with open(filename, "w") as f:
            f.write(json.dumps(dict(diff_dict), default=str))

        util.message(
            f"Diffs written out to" f" {util.set_colour(filename, 'blue')}",
            p_state="info",
        )


# TODO: Come up with better naming convention for diff files
def write_diffs_csv():
    import pandas as pd

    dirname = datetime.now().astimezone(None).strftime("%Y-%m-%d_%H:%M:%S")

    if not os.path.exists("diffs"):
        os.mkdir("diffs")

    dirname = os.path.join("diffs", dirname)
    os.mkdir(dirname)

    for node_pair in diff_dict.keys():
        node1, node2 = node_pair.split("/")
        node_pair_str = f"{node1}__{node2}"
        node_pair_dir = os.path.join(dirname, node_pair_str)

        # Create directory for node pair if it doesn't exist
        if not os.path.exists(node_pair_dir):
            os.mkdir(node_pair_dir)

        t1_write_path = os.path.join(node_pair_dir, node1 + ".csv")
        t2_write_path = os.path.join(node_pair_dir, node2 + ".csv")

        df1 = pd.DataFrame.from_dict(diff_dict[node_pair][node1])
        df2 = pd.DataFrame.from_dict(diff_dict[node_pair][node2])

        df1.to_csv(t1_write_path, header=True, index=False)
        df2.to_csv(t2_write_path, header=True, index=False)
        diff_file_name = os.path.join(dirname, f"{node_pair_str}/out.diff")

        t1_write_path = os.path.join(dirname, node_pair_str, node1 + ".csv")
        t2_write_path = os.path.join(dirname, node_pair_str, node2 + ".csv")

        cmd = f"diff -u {t1_write_path} {t2_write_path} | ydiff > {diff_file_name}"
        subprocess.check_output(cmd, shell=True)

        util.message(
            f"DIFFS BETWEEN {util.set_colour(node1, 'blue')}"
            f" AND {util.set_colour(node2, 'blue')}: {diff_file_name}",
            p_state="info",
        )


=======
>>>>>>> 16a7a9e8
def table_rerun(cluster_name, diff_file, table_name, dbname=None):
    """Re-run differences on the results of a recent table-diff"""

    if not os.path.exists(diff_file):
        util.exit_message(f"Diff file {diff_file} not found")

    util.check_cluster_exists(cluster_name)
    util.message(f"Cluster {cluster_name} exists", p_state="success")

    nm_lst = table_name.split(".")
    if len(nm_lst) != 2:
        util.exit_message(f"TableName {table_name} must be of form 'schema.table_name'")
    l_schema = nm_lst[0]
    l_table = nm_lst[1]

    db, pg, node_info = cluster.load_json(cluster_name)

    cluster_nodes = []
    database = {}

    if dbname:
        for db_entry in db:
            if db_entry["name"] == dbname:
                database = db_entry
                break
    else:
        database = db[0]

    if not database:
        util.exit_message(f"Database '{dbname}' not found in cluster '{cluster_name}'")

    database["db_name"] = database.pop("name")

    # Combine db and cluster_nodes into a single json
    for node in node_info:
        combined_json = {**database, **node}
        cluster_nodes.append(combined_json)

    conn_list = {}

    try:
        for nd in cluster_nodes:
            conn_list[nd["name"]] = psycopg.connect(
                dbname=nd["db_name"],
                user=nd["username"],
                password=nd["password"],
                host=nd["ip_address"],
                port=nd.get("port", 5432),
            )
    except Exception as e:
        util.exit_message("Error in diff_tbls() Getting Connections:" + str(e), 1)

    util.message("Connections successful to nodes in cluster", p_state="success")

    cols = None
    key = None

    for node, conn in conn_list.items():
        curr_cols = get_cols(conn, l_schema, l_table)
        curr_key = get_key(conn, l_schema, l_table)

        if not curr_cols:
            util.exit_message(f"Invalid table name '{table_name}'")
        if not curr_key:
            util.exit_message(f"No primary key found for '{table_name}'")

        if (not cols) and (not key):
            cols = curr_cols
            key = curr_key
            continue

        if (curr_cols != cols) or (curr_key != key):
            util.exit_message("Table schemas don't match")

        cols = curr_cols
        key = curr_key

    util.message(f"Table {table_name} is comparable across nodes", p_state="success")

    start_time = datetime.now()

    """
    Please see comments in table_repair() for an explanation of validating the
    diff file.
    """
    try:
        diff_json = json.loads(open(diff_file, "r").read())
    except Exception:
        util.exit_message("Could not load diff file as JSON")

    try:
        if any([set(list(diff_json[k].keys())) != set(k.split('/')) for k in diff_json.keys()]):
            util.exit_message("Contents of diff file improperly formatted")
    except Exception:
        util.exit_message("Contents of diff file improperly formatted")

    """
    We first need to identify the tuples we need to recheck.
    For that, we iterate through the diffs and get the primary key values.
    However, if the primary key is a composite key, we need to get all the columns,
    and then use all of them to extract the respective tuples from the database

    We need to collect a maximal set of rows for each pair of nodes. E.g., if we have
    7 rows in node A and 5 rows in node B, we need to collect a union of both those
    sets of rows. This is because we want to capture the case where a row is missing
    and the case where a row is present but has different values.

    Our data structure that captures this is a dictionary of the form:
    {
        "node1/node2": [[key1, key2, key3], [key3, key4, key5] ...],
        "node1/node3": [[key1, key2, key3], [key3, key4, key5] ...],
        "node2/node3": [[key1, key2, key3], [key3, key4, key5] ...]
    }
    """

    diff_values = {}
    simple_primary_key = True

    if len(key.split(",")) > 1:
        # We have a composite key situation here
        key_cols = key.split(",")
        simple_primary_key = False

        node_pairs = diff_json.keys()

        for node_pair in node_pairs:
            if node_pair not in diff_values:
                diff_values[node_pair] = set()

            for node in node_pair.split("/"):
                for row in diff_json[node_pair][node]:
                    diff_values[node_pair].add(tuple(row[col] for col in key_cols))
    else:
        # We have a single column primary key
        node_pairs = diff_json.keys()

        for node_pair in node_pairs:
            if node_pair not in diff_values:
                diff_values[node_pair] = set()

            for node in node_pair.split("/"):
                for row in diff_json[node_pair][node]:
                    diff_values[node_pair].add(row[key])

    # Transform the set of tuples into a list of tuples
    for node_pair in diff_values.keys():
        diff_values[node_pair] = list(diff_values[node_pair])

    cols_list = cols.split(",")
    cols_list = [col for col in cols_list if not col.startswith("_Spock_")]

    def run_query(cur, query):
        cur.execute(query)
        results = cur.fetchall()
        return results

    diff_rerun = {}
    diffs_found = False

    # Gets types of each column in table
    some_node = next(iter(diff_values)).split("/")[0]
    table_types = grab_row_types(conn_list[some_node], l_table)

    for node_pair_key, values in diff_values.items():
        node1, node2 = node_pair_key.split("/")

        node1_cur = conn_list[node1].cursor()
        node2_cur = conn_list[node2].cursor()

        node1_set = OrderedSet()
        node2_set = OrderedSet()

        if simple_primary_key:
            for index in values:
                sql = f"""
                SELECT *
                FROM {table_name}
                WHERE "{key}" = '{index}';
                """

                with ThreadPoolExecutor(max_workers=2) as executor:
                    futures = [
                        executor.submit(run_query, node1_cur, sql),
                        executor.submit(run_query, node2_cur, sql),
                    ]

                    t1_result, t2_result = [f.result() for f in futures]
                    t1_result = t1_result[0] if t1_result else None
                    t2_result = t2_result[0] if t2_result else None

                    if t1_result is not None and t2_result is not None:
                        t1_result = tuple(
                            str(x) if not isinstance(x, list) else str(sorted(x))
                            for x in t1_result
                        )
                        t2_result = tuple(
                            str(x) if not isinstance(x, list) else str(sorted(x))
                            for x in t2_result
                        )

                        node1_set.add(t1_result)
                        node2_set.add(t2_result)
        else:
            for indices in values:
                sql = f"""
                SELECT *
                FROM {table_name}
                WHERE
                """

                ctr = 0
                for k in key.split(","):
                    sql += f" \"{k}\" = '{indices[ctr]}' AND"
                    ctr += 1

                # Get rid of the last "AND" and add a semicolon
                sql = sql[:-3] + ";"

                with ThreadPoolExecutor(max_workers=2) as executor:
                    futures = [
                        executor.submit(run_query, node1_cur, sql),
                        executor.submit(run_query, node2_cur, sql),
                    ]

                    t1_result, t2_result = [f.result() for f in futures]
                    t1_result = t1_result[0] if t1_result else None
                    t2_result = t2_result[0] if t2_result else None

                    if t1_result is not None and t2_result is not None:
                        t1_result = tuple(
                            str(x) if not isinstance(x, list) else str(sorted(x))
                            for x in t1_result
                        )
                        t2_result = tuple(
                            str(x) if not isinstance(x, list) else str(sorted(x))
                            for x in t2_result
                        )

                        node1_set.add(t1_result)
                        node2_set.add(t2_result)

        node1_diff = node1_set - node2_set
        node2_diff = node2_set - node1_set

        if len(node1_diff) > 0 or len(node2_diff) > 0:
            diffs_found = True
            diff_rerun[node_pair_key] = {
                node1: [dict(zip(cols_list, row)) for row in node1_diff],
                node2: [dict(zip(cols_list, row)) for row in node2_diff],
            }

    if diffs_found:
        write_diffs_json(diff_rerun, table_types)
        util.message(
            f"FOUND DIFFS BETWEEN NODES",
            p_state="warning",
        )
    else:
        util.message("TABLES MATCH OK\n", p_state="success")

    print()

    util.message("RUN TIME = " + str(util.round_timedelta(datetime.now() - start_time)))


def table_repair(
    cluster_name, diff_file, source_of_truth, table_name, dbname=None, dry_run=False
):
    """Apply changes from a table-diff source of truth to destination table"""
    import pandas as pd

    # Check if diff_file exists on disk
    if not os.path.exists(diff_file):
        util.exit_message(f"Diff file {diff_file} does not exist")
    
    if type(dry_run) is int:
        if dry_run < 0 or dry_run > 1:
            util.exit_message("Dry run should be True (1) or False (0)")
        dry_run = bool(dry_run)
    
    if type(dry_run) is not bool:
        util.exit_message("Dry run should be True (1) or False (0)")

    util.check_cluster_exists(cluster_name)
    util.message(f"Cluster {cluster_name} exists", p_state="success")

    nm_lst = table_name.split(".")
    if len(nm_lst) != 2:
        util.exit_message(f"TableName {table_name} must be of form 'schema.table_name'")

    l_schema = nm_lst[0]
    l_table = nm_lst[1]

    db, pg, node_info = cluster.load_json(cluster_name)

    cluster_nodes = []
    database = {}

    if dbname:
        for db_entry in db:
            if db_entry["name"] == dbname:
                database = db_entry
                break
    else:
        database = db[0]

    if not database:
        util.exit_message(f"Database '{dbname}' not found in cluster '{cluster_name}'")

    database["db_name"] = database.pop("name")

    # Combine db and cluster_nodes into a single json
    for node in node_info:
        combined_json = {**database, **node}
        cluster_nodes.append(combined_json)

    # Check to see if source_of_truth node is present in cluster
    if not any(node.get("name") == source_of_truth for node in cluster_nodes):
        util.exit_message(
            f"Source of truth node {source_of_truth} not present in cluster"
        )

    start_time = datetime.now()

    conns = {}
    try:
        for nd in cluster_nodes:
            conns[nd["name"]] = psycopg.connect(
                dbname=nd["db_name"],
                user=nd["username"],
                password=nd["password"],
                host=nd["ip_address"],
                port=nd.get("port", 5432),
            )

    except Exception as e:
        util.exit_message("Error in diff_tbls() Getting Connections:" + str(e), 1)

    util.message("Connections successful to nodes in cluster", p_state="success")

    cols = None
    key = None

    for conn in conns.values():
        curr_cols = get_cols(conn, l_schema, l_table)
        curr_key = get_key(conn, l_schema, l_table)

        if not curr_cols:
            util.exit_message(f"Invalid table name '{table_name}'")
        if not curr_key:
            util.exit_message(f"No primary key found for '{table_name}'")

        if (not cols) and (not key):
            cols = curr_cols
            key = curr_key
            continue

        if (curr_cols != cols) or (curr_key != key):
            util.exit_message("Table schemas don't match")

        cols = curr_cols
        key = curr_key

    util.message(f"Table {table_name} is comparable across nodes", p_state="success")

    """
    If the diff-file is not a valid json, then we throw an error message and exit.
    However, if the diff-file is a valid json, it's a slightly trickier case.
    Our diff-file is a json of the form:
    {
        "node1/node2": {
            "node1": [{"col1": "val1", "col2": "val2", ...}, ...],
            "node2": [{"col1": "val1", "col2": "val2", ...}, ...]
        },
        "node1/node3": {
            "node1": [{"col1": "val1", "col2": "val2", ...}, ...],
            "node3": [{"col1": "val1", "col2": "val2", ...}, ...]
        }
    }

    We need to make sure that the root-level keys are of the form "node1/node2" and
    that the inner keys have the corresponding node names. E.g., if the root-level key
    is "node1/node2", then the inner keys should be "node1" and "node2".

    A simple way we achieve this is by iterating over the root keys and checking if the
    inner keys are contained in the list when the root key is split by "/". If not, we
    throw an error message and exit.

    TODO: It might be possible that the diff file has different cols compared to the
    target table. We need to handle this case.
    """
    try:
        diff_json = json.loads(open(diff_file, "r").read())
    except Exception:
        util.exit_message("Could not load diff file as JSON")

    try:
        if any([set(list(diff_json[k].keys())) != set(k.split('/')) for k in diff_json.keys()]):
            util.exit_message("Contents of diff file improperly formatted")
    except Exception:
        util.exit_message("Contents of diff file improperly formatted")

    true_df = pd.DataFrame()

    """
    The structure of the diff_json is as follows:
    {
        "node1/node2": {
            "node1": [row1, row2, row3],
            "node2": [row1, row2, row3]
        },
        "node1/node3": {
            "node1": [row1, row2, row3],
            "node3": [row1, row2, row3]
        }
    }

    true_rows extracts all rows from the source of truth node across all node diffs
    and dedupes them.
    We use true_rows if the node_pair does not contain the source of truth node.
    This case can happen only when another node has the same rows as the source of
    truth node, but the third node has some differences. The proof of this is trivial,
    and is left as an exercise to the reader.

    Strategy for repair:
    1.  Extract all rows from source of truth node across all node_pairs
        and store them in true_rows.
    2.  Check to see if the node_pair has the source of truth node.
        If yes, then use rows from the source of truth node in the node_pair.
        Otherwise, use true_rows obtained in step 1. At the end of this step,
        true_rows either has node-specific diffs or all diffs--as computed in step 1.
    3.  We could have four different situations when checking true_rows
        against other nodes:
        a.  Rows are present in source of truth node but not in other nodes.
        b.  Rows are present in source of truth node and in other nodes but have
            different values.
        c.  Rows are present in other nodes but not in source of truth node.
        d.  Both source of truth node and the other node have rows, but some need to be
            inserted, some deleted and some updated.

    4.  Here is how we handle each of these situations:
        a.  We simply insert the rows into the other nodes.
        b.  We update the rows in the other nodes with the values from the source of
            truth node.
        c.  We delete the rows from the other nodes.
        d.  We insert/update/delete rows in the other nodes as needed.

    5.  But how do we know which rows to insert/update/delete? We need to do some
        set operations to figure this out. We will call the source of truth node
        as the ST node and the other node as the 'D' (divergent) node. We perform
        these set operations using the primary key of the table.
        a.  Rows to insert in D node: ST node - D node
        b.  Rows to update in D node: ST node intersection D node
        c.  Rows to delete in D node: D node - ST node

    """

    # Gather all rows from source of truth node across all node pairs
    true_rows = [
        entry
        for node_pair in diff_json.keys()
        for entry in diff_json[node_pair].get(source_of_truth, [])
    ]

    # Collect all rows from our source of truth node and dedupe
    true_df = pd.concat([true_df, pd.DataFrame(true_rows)], ignore_index=True)
    true_df.drop_duplicates(inplace=True)

    if not true_df.empty:
        # Convert them to a list of tuples after deduping
        true_rows = [
            tuple(str(x) for x in row) for row in true_df.to_records(index=False)
        ]

    print()

    # XXX: Fix dry run later
    nodes_to_repair = ",".join(
        [nd["name"] for nd in cluster_nodes if nd["name"] != source_of_truth]
    )
    dry_run_msg = (
        "######## DRY RUN ########\n\n"
        f"Repair would have attempted to upsert {len(true_rows)} rows on "
        f"{nodes_to_repair}\n\n"
        "######## END DRY RUN ########"
    )
    if dry_run:
        util.message(dry_run_msg, p_state="alert")
        return

    cols_list = cols.split(",")
    # Remove metadata columsn "_Spock_CommitTS_" and "_Spock_CommitOrigin_"
    # from cols_list
    cols_list = [col for col in cols_list if not col.startswith("_Spock_")]
    simple_primary_key = True
    keys_list = []

    if len(key.split(",")) > 1:
        simple_primary_key = False
        keys_list = key.split(",")

    total_upserted = {}
    total_deleted = {}


    # Gets types of each column in table
    table_types = grab_row_types(conns[source_of_truth], l_table)


    for node_pair in diff_json.keys():
        node1, node2 = node_pair.split("/")

        true_rows = (
            [
                tuple(str(x) for x in entry.values())
                for entry in diff_json[node_pair][source_of_truth]
            ]
            if source_of_truth in [node1, node2]
            else true_rows
        )

        divergent_rows = []
        divergent_node = None

        if node1 == source_of_truth:
            divergent_rows = [
                tuple(str(x) for x in row.values())
                for row in diff_json[node_pair][node2]
            ]
            divergent_node = node2
        elif node2 == source_of_truth:
            divergent_rows = [
                tuple(str(x) for x in row.values())
                for row in diff_json[node_pair][node1]
            ]
            divergent_node = node1
        else:
            """
            It's possible that only one node or both nodes have divergent rows.
            Instead of attempting to fix one or both nodes here and then
            skipping them later, it's probably best to ignore all differences
            between divergent nodes and continue with the next node pair.
            """
            continue

        true_set = OrderedSet(true_rows)
        divergent_set = OrderedSet(divergent_rows)

        rows_to_upsert = true_set - divergent_set  # Set difference
        rows_to_delete = divergent_set - true_set

        rows_to_upsert_json = []
        rows_to_delete_json = []

        if rows_to_upsert:
            rows_to_upsert_json = [dict(zip(cols_list, row)) for row in rows_to_upsert]
        if rows_to_delete:
            rows_to_delete_json = [dict(zip(cols_list, row)) for row in rows_to_delete]

        filtered_rows_to_delete = []

        upsert_lookup = {}

        """
        We need to construct a lookup table for the upserts.
        This is because we need to delete only those rows from
        the divergent node that are not a part of the upserts
        """
        for row in rows_to_upsert_json:
            if simple_primary_key:
                upsert_lookup[row[key]] = 1
            else:
                upsert_lookup[tuple(row[col] for col in keys_list)] = 1

        for entry in rows_to_delete_json:
            if simple_primary_key:
                if entry[key] in upsert_lookup:
                    continue
            else:
                if tuple(entry[col] for col in keys_list) in upsert_lookup:
                    continue

            filtered_rows_to_delete.append(entry)

        if divergent_node not in total_upserted:
            total_upserted[divergent_node] = len(rows_to_upsert_json)

        if divergent_node not in total_deleted:
            total_deleted[divergent_node] = len(filtered_rows_to_delete)

        delete_keys = []

        if rows_to_delete:
            if simple_primary_key:
                delete_keys = tuple((row[key],) for row in filtered_rows_to_delete)
            else:
                delete_keys = tuple(
                    tuple(row[col] for col in keys_list)
                    for row in filtered_rows_to_delete
                )

        """
        Here we are constructing an UPSERT query from true_rows and
        applying it to all nodes
        """
        if simple_primary_key:
            update_sql = f"""
            INSERT INTO {table_name}
            VALUES ({','.join(['%s'] * len(cols_list))})
            ON CONFLICT ("{key}") DO UPDATE SET
            """
        else:
            update_sql = f"""
            INSERT INTO {table_name}
            VALUES ({','.join(['%s'] * len(cols_list))})
            ON CONFLICT
            ({','.join(['"' + col + '"' for col in keys_list])}) DO UPDATE SET
            """

        for col in cols_list:
            update_sql += f'"{col}" = EXCLUDED."{col}", '

        update_sql = update_sql[:-2] + ";"

        delete_sql = None

        if simple_primary_key:
            delete_sql = f"""
            DELETE FROM {table_name}
            WHERE "{key}" = %s;
            """
        else:
            delete_sql = f"""
            DELETE FROM {table_name}
            WHERE
            """

            for k in keys_list:
                delete_sql += f' "{k}" = %s AND'

            delete_sql = delete_sql[:-3] + ";"

        conn = conns[divergent_node]
        cur = conn.cursor()
        spock_version = get_spock_version(conn)

        # FIXME: Do not use harcoded version numbers
        # Read required version numbers from a config file
        if spock_version >= 4.0:
            cur.execute("SELECT spock.repair_mode(true);")

        """
        We had previously converted all rows to strings for computing set differences.
        We now need to convert them back to their original types before upserting.
        psycopg3 will internally handle type conversions from lists/arrays to their
        respective types in Postgres.

        So, if an element in a row is a list or a json that is represented as:
        '{"key1": "val1", "key2": "val2"}' or '[1, 2, 3]', we need to use the
        abstract syntax tree module to convert them back to their original types.
        ast.literal_eval() will give us {'key1': 'val1', 'key2': 'val2'} and
        [1, 2, 3] respectively.
        """
        upsert_tuples = []
        if rows_to_upsert:
            for row in rows_to_upsert_json:
                modified_row = tuple()
                for col_name in cols_list:
                    col_type = table_types[col_name]
                    elem = row[col_name]
                    try:
                        if any( [s in col_type for s in ["char", "text", "vector"]] ):
                            modified_row += (elem,)
                        else:
                            item = ast.literal_eval(elem)
                            if col_type=="jsonb": item = json.dumps(item)
                            modified_row += (item,)

                    except (ValueError, SyntaxError):
                        modified_row += (elem,)

                upsert_tuples.append(modified_row)

            # Performing the upsert
            cur.executemany(update_sql, upsert_tuples)

        if delete_keys:
            # Performing the deletes
            if len(delete_keys) > 0:
                cur.executemany(delete_sql, delete_keys)

        if spock_version >= 4.0:
            cur.execute("SELECT spock.repair_mode(false);")

        conn.commit()

    run_time = util.round_timedelta(datetime.now() - start_time).total_seconds()
    run_time_str = f"{run_time:.2f}"

    util.message(
        f"Successfully applied diffs to {table_name} in cluster {cluster_name}\n",
        p_state="success",
    )

    util.message("*** SUMMARY ***\n", p_state="info")

    for node in total_upserted.keys():
        util.message(
            f"{node} UPSERTED = {total_upserted[node]} rows",
            p_state="info",
        )

    print()

    for node in total_deleted.keys():
        util.message(
            f"{node} DELETED = {total_deleted[node]} rows",
            p_state="info",
        )

    print()

    util.message(
        f"RUN TIME = {run_time_str} seconds",
        p_state="info",
    )

    print()

    if spock_version < 4.0:
        util.message(
            "WARNING: Unable to pause/resume replication during repair due to"
            "an older spock version. Please do a manual check as repair may"
            "have caused further divergence",
            p_state="warning",
        )


def repset_diff(
    cluster_name,
    repset_name,
    dbname=None,
    block_rows=BLOCK_ROWS_DEFAULT,
    max_cpu_ratio=MAX_CPU_RATIO_DEFAULT,
    output="json",
    nodes="all",
):
    """Loop thru a replication-sets tables and run table-diff on them"""

    if type(block_rows) is str:
        try:
            block_rows = int(block_rows)
        except Exception:
            util.exit_message("Invalid values for ACE_BLOCK_ROWS or --block_rows")
    elif type(block_rows) is not int:
        util.exit_message("Invalid value type for ACE_BLOCK_ROWS or --block_rows")
    
    # Capping max block size here to prevent the hash function from taking forever
    if block_rows > MAX_ALLOWED_BLOCK_SIZE:
        util.exit_message(f"Block row size should be <= {MAX_ALLOWED_BLOCK_SIZE}")
    if block_rows < MIN_ALLOWED_BLOCK_SIZE:
        util.exit_message(f"Block row size should be >= {MIN_ALLOWED_BLOCK_SIZE}")

    if type(max_cpu_ratio) is int:
        max_cpu_ratio = float(max_cpu_ratio)
    elif type(max_cpu_ratio) is str:
        try:
            max_cpu_ratio = float(max_cpu_ratio)
        except Exception:
            util.exit_message("Invalid values for ACE_MAX_CPU_RATIO or --max_cpu_ratio")
    elif type(max_cpu_ratio) is not float:
        util.exit_message("Invalid value type for ACE_MAX_CPU_RATIO or --max_cpu_ratio")

    if max_cpu_ratio > 1.0 or max_cpu_ratio < 0.0:
        util.exit_message("Invalid value range for ACE_MAX_CPU_RATIO or --max_cpu_ratio")

    if output not in ["csv", "json"]:
        util.exit_message(
            "Diff-tables currently supports only csv and json output formats"
        )

    node_list = []
    try:
        node_list = parse_nodes(nodes)
    except ValueError as e:
        util.exit_message(
            f'Nodes should be a comma-separated list of nodenames. \
                E.g., --nodes="n1,n2". Error: {e}'
        )

    if len(node_list) > 3:
        util.exit_message(
            "diff-tables currently supports up to a three-way table comparison"
        )

    if nodes != "all" and len(node_list) == 1:
        util.exit_message("diff-tables needs at least two nodes to compare")

    util.check_cluster_exists(cluster_name)
    util.message(f"Cluster {cluster_name} exists", p_state="success")

    db, pg, node_info = cluster.load_json(cluster_name)

    cluster_nodes = []
    database = {}

    if dbname:
        for db_entry in db:
            if db_entry["name"] == dbname:
                database = db_entry
                break
    else:
        database = db[0]

    if not database:
        util.exit_message(f"Database '{dbname}' not found in cluster '{cluster_name}'")

    database["db_name"] = database.pop("name")

    # Combine db and cluster_nodes into a single json
    for node in node_info:
        combined_json = {**database, **node}
        cluster_nodes.append(combined_json)

    if nodes != "all" and len(node_list) > 1:
        for n in node_list:
            if not any(filter(lambda x: x["name"] == n, cluster_nodes)):
                util.exit_message("Specified nodenames not present in cluster")

    conn_list = []

    try:
        for nd in cluster_nodes:
            if nodes == "all":
                node_list.append(nd["name"])

            if (node_list and nd["name"] in node_list) or (not node_list):
                psql_conn = psycopg.connect(
                    dbname=nd["db_name"],
                    user=nd["username"],
                    password=nd["password"],
                    host=nd["ip_address"],
                    port=nd.get("port", 5432),
                )
                conn_list.append(psql_conn)

    except Exception as e:
        util.exit_message("Error in diff_tbls() Getting Connections:" + str(e), 1)

    util.message("Connections successful to nodes in cluster", p_state="success")

    # Connecting to any one of the nodes in the cluster should suffice
    conn = conn_list[0]
    cur = conn.cursor()

    # Check if repset exists
    sql = (
        "select set_name from spock.replication_set;"
    )
    cur.execute(sql)
    repset_list = [item[0] for item in cur.fetchall()]
    if repset_name not in repset_list:
        util.exit_message(f"Repset {repset_name} not found")

    # No need to sanitise repset_name here since psycopg does it for us
    sql = (
        "SELECT concat_ws('.', nspname, relname) FROM spock.tables where set_name = %s;"
    )
    cur.execute(sql, (repset_name,))
    tables = cur.fetchall()

    if not tables:
        util.message(
            "Repset may be empty",
            p_state="warning",
        )

    # Convert fetched rows into a list of strings
    tables = [table[0] for table in tables]

    for table in tables:
        util.message(f"\n\nCHECKING TABLE {table}...\n", p_state="info")
        table_diff(cluster_name, table)


if __name__ == "__main__":
    fire.Fire(
        {
            "table-diff": table_diff,
            "table-repair": table_repair,
            "table-rerun": table_rerun,
            "repset-diff": repset_diff,
            "schema-diff": schema_diff,
            "spock-diff": spock_diff,
        }
    )<|MERGE_RESOLUTION|>--- conflicted
+++ resolved
@@ -9,7 +9,6 @@
 import ast
 import subprocess
 import re
-import sys
 import util
 import fire
 import cluster
@@ -74,13 +73,13 @@
     return out_file
 
 
-'''
+"""
 Accepts a connection object and returns the version of spock installed
 
 @param: conn - connection object
 @return: float - version of spock installed
 
-'''
+"""
 
 
 def get_spock_version(conn):
@@ -232,15 +231,16 @@
                 p_state="warning",
             )
             node_list = list(rep_check)
-    
+
     return node_list
 
 
 def grab_row_types(conn, table_name):
     """
-    Here we are grabbing the name and data type of each row from table from the given conn
-    Using this ugly statement instead of a simpler one since this gives correct name of
-    non standard datatypes (i.e. vectors from Vector and geographys from PostGIS)
+    Here we are grabbing the name and data type of each row from table from the
+    given conn. Using this complex query instead of a simpler one since this
+    gives the correct name of non standard datatypes (i.e. vectors from Vector
+    and geometries from PostGIS)
     """
 
     psql_qry = """
@@ -267,40 +267,24 @@
         cur = conn.cursor()
         cur.execute(psql_qry, (table_name,))
         table_types = {col_name: col_type for col_name, col_type in cur.fetchall()}
-
-    except:
+    except Exception:
         table_types = dict()
 
     finally:
         conn.commit()
         if not table_types:
-            util.exit_message("Error: couldn't connect to source of truth or find any columns")
-    
+            util.exit_message(
+                "Error: couldn't connect to source of truth or find any columns"
+            )
+
     return table_types
 
 
-def write_diffs_json(diff_dict, row_types):
+def write_diffs_json(diff_dict, row_types, quiet_mode=False):
 
     def convert_to_json_type(item: str, type: str):
-        int_types = ["smallint", "integer", "bigint", "smallserial", "serial", "bigserial"]
-        flo_types = ["decimal", "numeric", "real", "double precision"]
-        arr_match = r".*?\[\]"          # matches `{ANYTHING}[]`
-        vec_match = r"vector\(\d+\)"    # matches `vector({ANY INT})`
-        # TODO JSONS and LISTS
-
         try:
-            # if type in int_types:
-            #     return int(item)
-            # if type in flo_types:
-            #     return float(item)
-            # if type == "jsonb":
-            #     return json.loads(item)
-            # if re.match(arr_match, type):
-            #     return ast.literal_eval(item)
-            # if re.match(vec_match, type):
-            #     return ast.literal_eval(item)
-
-            if any( [s in type for s in ["char", "text"]] ):
+            if any([s in type for s in ["char", "text", "time"]]):
                 return item
             else:
                 item = ast.literal_eval(item)
@@ -309,20 +293,31 @@
         except Exception as e:
             util.message(
                 f"Could not convert value {item} to {type} while writing to json: {e}",
-                p_state="warning"
+                p_state="warning",
+                quiet_mode=quiet_mode,
             )
 
         return item
 
-    dirname = datetime.now().astimezone(None).strftime("%Y-%m-%d_%H:%M:%S")
+    """
+    All diff runs from ACE will be stored in diffs/<date>/diffs_<time>.json
+    Each day will have its own directory and each run will have its own file
+    that indicates the time of the run.
+    """
+    now = datetime.now()
+    dirname = now.strftime("%Y-%m-%d")
+    diff_file_suffix = now.strftime("%H%M%S") + f"{now.microsecond // 1000:03d}"
+    diff_filename = "diffs_" + diff_file_suffix + ".json"
 
     if not os.path.exists("diffs"):
         os.mkdir("diffs")
 
     dirname = os.path.join("diffs", dirname)
-    os.mkdir(dirname)
-
-    filename = os.path.join(dirname, "diff.json")
+
+    if not os.path.exists(dirname):
+        os.mkdir(dirname)
+
+    filename = os.path.join(dirname, diff_filename)
 
     # Converts diff so that values are correct json type
     write_dict = {
@@ -339,12 +334,16 @@
         for node_pair, nodes_data in diff_dict.items()
     }
 
-    with open(filename, "w") as f:
-        f.write(json.dumps(write_dict, default=str))
+    if not quiet_mode:
+        with open(filename, "w") as f:
+            f.write(json.dumps(write_dict, default=str))
+    else:
+        print(json.dumps(write_dict, default=str))
 
     util.message(
         f"Diffs written out to" f" {util.set_colour(filename, 'blue')}",
         p_state="info",
+        quiet_mode=quiet_mode,
     )
 
 
@@ -439,9 +438,9 @@
 
     for nd in node_list:
         if nd not in cluster_node_names:
-            util.exit_message(f"Specified nodename \"{nd}\" not present in cluster", 1)
-
-    sql1, sql2 = "", ""
+            util.exit_message(f'Specified nodename "{nd}" not present in cluster', 1)
+
+    sql1 = ""
     l_schema = schema_name
     file_list = []
 
@@ -534,7 +533,7 @@
 
     for nd in node_list:
         if nd not in conn_list.keys():
-            util.exit_message(f"Specified nodename \"{nd}\" not present in cluster", 1)
+            util.exit_message(f'Specified nodename "{nd}" not present in cluster', 1)
 
     compare_spock = []
     print("\n")
@@ -568,7 +567,9 @@
             for node in node_info:
                 diff_sub = {}
                 if node["sub_name"] is None:
-                    hints.append("Hint: No subscriptions have been created on this node")
+                    hints.append(
+                        "Hint: No subscriptions have been created on this node"
+                    )
                 else:
                     print("    " + node["sub_name"])
                     diff_sub["sub_name"] = node["sub_name"]
@@ -583,7 +584,10 @@
         else:
             print(f"  No node replication in {cluster_node['name']}")
 
-        # Query gets each table by which rep set they are in, values in each rep set are alphabetized
+        """
+        Query gets each table by which rep set they are in, values in each rep
+        set are alphabetized
+        """
         sql = """
         SELECT set_name, string_agg(nspname || '.' || relname, '   ') as relname
         FROM (
@@ -624,12 +628,14 @@
     for n in range(1, len(compare_spock)):
         if compare_spock[0]["rep_set_info"] == compare_spock[n]["rep_set_info"]:
             util.message(
-                f"   Replication Rules are the same for {node_list[0]} and {node_list[n]}!!",
+                f"   Replication Rules are the same for {node_list[0]}"
+                " and {node_list[n]}!!",
                 p_state="success",
             )
         else:
             prRed(
-                f"\u2718   Difference in Replication Rules between {node_list[0]} and {node_list[n]}"
+                f"\u2718   Difference in Replication Rules between {node_list[0]}"
+                " and {node_list[n]}"
             )
 
 
@@ -674,10 +680,8 @@
     cols = shared_objects["cols_list"]
     simple_primary_key = shared_objects["simple_primary_key"]
 
-    where_clause = []
-    node_pairs = combinations(node_list, 2)
-
     for pkey1, pkey2 in batch:
+        where_clause = []
         if simple_primary_key:
             if pkey1 is not None:
                 where_clause.append(
@@ -716,7 +720,7 @@
                         pkey2=sql.SQL(", ").join([sql.Literal(val) for val in pkey2]),
                     )
                 )
-        
+
         if simple_primary_key:
             hash_sql = sql.SQL(
                 "SELECT md5(cast(array_agg(t.* ORDER BY {p_key}) AS text)) FROM"
@@ -752,12 +756,13 @@
             where_clause=sql.SQL(" AND ").join(where_clause),
         )
 
-        for node_pair in node_pairs:
+        for node_pair in combinations(node_list, 2):
             host1 = node_pair[0]
             host2 = node_pair[1]
 
             # Return early if we have already exceeded the max number of diffs
             if row_diff_count.value >= MAX_DIFF_ROWS:
+                print("prematurely returning")
                 return MAX_DIFFS_EXCEEDED
 
             try:
@@ -770,6 +775,7 @@
                     hash1, hash2 = [f.result()[0][0] for f in futures]
             except Exception as e:
                 result_queue.append(e)
+                print("prematurely returning")
                 return BLOCK_ERROR
 
             if hash1 != hash2:
@@ -783,6 +789,7 @@
                         t1_result, t2_result = [f.result() for f in futures]
                 except Exception as e:
                     result_queue.append(e)
+                    print("prematurely returning")
                     return BLOCK_ERROR
 
                 # Transform all elements in t1_result and t2_result into strings before
@@ -790,13 +797,15 @@
                 # TODO: Test and add support for different datatypes here
                 t1_result = [
                     tuple(
-                        str(x) if not isinstance(x, list) else str(sorted(x)) for x in row
+                        str(x) if not isinstance(x, list) else str(sorted(x))
+                        for x in row
                     )
                     for row in t1_result
                 ]
                 t2_result = [
                     tuple(
-                        str(x) if not isinstance(x, list) else str(sorted(x)) for x in row
+                        str(x) if not isinstance(x, list) else str(sorted(x))
+                        for x in row
                     )
                     for row in t2_result
                 ]
@@ -834,6 +843,7 @@
                     row_diff_count.value += max(len(t1_diff), len(t2_diff))
 
                 if row_diff_count.value >= MAX_DIFF_ROWS:
+                    print("prematurely returning")
                     return MAX_DIFFS_EXCEEDED
                 else:
                     result_queue.append(BLOCK_MISMATCH)
@@ -854,7 +864,9 @@
     quiet=False,
 ):
     """Efficiently compare tables across cluster using checksums and blocks of rows"""
-    
+
+    quiet_mode = quiet
+
     if type(block_rows) is str:
         try:
             block_rows = int(block_rows)
@@ -862,7 +874,7 @@
             util.exit_message("Invalid values for ACE_BLOCK_ROWS")
     elif type(block_rows) is not int:
         util.exit_message("Invalid value type for ACE_BLOCK_ROWS")
-    
+
     # Capping max block size here to prevent the hash function from taking forever
     if block_rows > MAX_ALLOWED_BLOCK_SIZE:
         util.exit_message(f"Block row size should be <= {MAX_ALLOWED_BLOCK_SIZE}")
@@ -880,7 +892,9 @@
         util.exit_message("Invalid value type for ACE_MAX_CPU_RATIO")
 
     if max_cpu_ratio > 1.0 or max_cpu_ratio < 0.0:
-        util.exit_message("Invalid value range for ACE_MAX_CPU_RATIO or --max_cpu_ratio")
+        util.exit_message(
+            "Invalid value range for ACE_MAX_CPU_RATIO or --max_cpu_ratio"
+        )
 
     if output not in ["csv", "json"]:
         util.exit_message(
@@ -905,7 +919,9 @@
         util.exit_message("table-diff needs at least two nodes to compare")
 
     util.check_cluster_exists(cluster_name)
-    util.message(f"Cluster {cluster_name} exists", p_state="success", quiet_mode=quiet)
+    util.message(
+        f"Cluster {cluster_name} exists", p_state="success", quiet_mode=quiet_mode
+    )
 
     nm_lst = table_name.split(".")
     if len(nm_lst) != 2:
@@ -935,11 +951,9 @@
     for node in node_info:
         combined_json = {**database, **node}
         cluster_nodes.append(combined_json)
-    
+
     if nodes == "all" and len(cluster_nodes) > 3:
-        util.exit_message(
-            "Table-diff only supports up to three way comparison"
-        )
+        util.exit_message("Table-diff only supports up to three way comparison")
 
     if nodes != "all" and len(node_list) > 1:
         for n in node_list:
@@ -966,7 +980,11 @@
     except Exception as e:
         util.exit_message("Error in table_diff() Getting Connections:" + str(e), 1)
 
-    util.message("Connections successful to nodes in cluster", p_state="success", quiet_mode=quiet)
+    util.message(
+        "Connections successful to nodes in cluster",
+        p_state="success",
+        quiet_mode=quiet_mode,
+    )
 
     cols = None
     key = None
@@ -991,7 +1009,11 @@
         cols = curr_cols
         key = curr_key
 
-    util.message(f"Table {table_name} is comparable across nodes", p_state="success", quiet_mode=quiet)
+    util.message(
+        f"Table {table_name} is comparable across nodes",
+        p_state="success",
+        quiet_mode=quiet_mode,
+    )
 
     simple_primary_key = True
     if len(key.split(",")) > 1:
@@ -1088,6 +1110,11 @@
         cur.close()
         return pkey_offsets
 
+    util.message(
+        "Getting primary key offsets for table...",
+        p_state="info",
+        quiet_mode=quiet_mode,
+    )
     future = ThreadPoolExecutor().submit(
         get_pkey_offsets, conn_with_max_rows, pkey_sql, block_rows
     )
@@ -1127,9 +1154,14 @@
         "simple_primary_key": simple_primary_key,
     }
 
-    util.message("Starting jobs to compare tables...\n", p_state="info", quiet_mode=quiet)
-
-    batches = [pkey_offsets[i:i+batch_size] for i in range(0, len(pkey_offsets), batch_size)]
+    util.message(
+        "Starting jobs to compare tables...\n", p_state="info", quiet_mode=quiet_mode
+    )
+
+    batches = [
+        pkey_offsets[i: i + batch_size]
+        for i in range(0, len(pkey_offsets), batch_size)
+    ]
 
     mismatch = False
     diffs_exceeded = False
@@ -1156,10 +1188,14 @@
                 errors = True
                 break
 
-        # pool.terminate()
         if diffs_exceeded:
-            util.message("Prematurely terminated jobs since diffs have exceeded MAX_ALLOWED_DIFFS", p_state="warning", quiet_mode=quiet)
-   
+            util.message(
+                "Prematurely terminated jobs since diffs have"
+                " exceeded MAX_ALLOWED_DIFFS",
+                p_state="warning",
+                quiet_mode=quiet_mode,
+            )
+
     for result in result_queue:
         if result == BLOCK_MISMATCH:
             mismatch = True
@@ -1170,7 +1206,7 @@
                 Please examine the connection information provided, or the nodes' \
                     status before running this script again."
         )
-    
+
     # Gets types of each column in table
     table_types = grab_row_types(conn_list[0], l_table)
 
@@ -1181,11 +1217,13 @@
             util.message(
                 f"TABLES DO NOT MATCH. DIFFS HAVE EXCEEDED {MAX_DIFF_ROWS} ROWS",
                 p_state="warning",
-                quiet_mode=quiet,
+                quiet_mode=quiet_mode,
             )
 
         else:
-            util.message("TABLES DO NOT MATCH", p_state="warning", quiet_mode=quiet)
+            util.message(
+                "TABLES DO NOT MATCH", p_state="warning", quiet_mode=quiet_mode
+            )
 
         """
         Read the result queue and count differences between each node pair
@@ -1200,21 +1238,17 @@
             util.message(
                 f"FOUND {diff_count} DIFFS BETWEEN {node1} AND {node2}",
                 p_state="warning",
-                quiet_mode=quiet,
+                quiet_mode=quiet_mode,
             )
 
         if output == "json":
-<<<<<<< HEAD
-            write_diffs_json(quiet_mode=quiet)
-=======
-            write_diffs_json(diff_dict, table_types)
->>>>>>> 16a7a9e8
+            write_diffs_json(diff_dict, table_types, quiet_mode=quiet_mode)
 
         elif output == "csv":
             write_diffs_csv(diff_dict)
 
     else:
-        util.message("TABLES MATCH OK\n", p_state="success", quiet_mode=quiet)
+        util.message("TABLES MATCH OK\n", p_state="success", quiet_mode=quiet_mode)
 
     run_time = util.round_timedelta(datetime.now() - start_time).total_seconds()
     run_time_str = f"{run_time:.2f}"
@@ -1222,82 +1256,10 @@
     util.message(
         f"TOTAL ROWS CHECKED = {total_rows}\nRUN TIME = {run_time_str} seconds",
         p_state="info",
-        quiet_mode=quiet,
+        quiet_mode=quiet_mode,
     )
 
 
-<<<<<<< HEAD
-def write_diffs_json(quiet_mode=False):
-    
-    if quiet_mode:
-        #print(json.dumps(dict(diff_dict), default=str))
-        print(json.dumps(dict(diff_dict)))
-    else:
-        dirname = datetime.now().astimezone(None).strftime("%Y-%m-%d_%H:%M:%S")
-
-        if not os.path.exists("diffs"):
-            os.mkdir("diffs")
-
-        dirname = os.path.join("diffs", dirname)
-        os.mkdir(dirname)
-
-        filename = os.path.join(dirname, "diff.json")
-
-        with open(filename, "w") as f:
-            f.write(json.dumps(dict(diff_dict), default=str))
-
-        util.message(
-            f"Diffs written out to" f" {util.set_colour(filename, 'blue')}",
-            p_state="info",
-        )
-
-
-# TODO: Come up with better naming convention for diff files
-def write_diffs_csv():
-    import pandas as pd
-
-    dirname = datetime.now().astimezone(None).strftime("%Y-%m-%d_%H:%M:%S")
-
-    if not os.path.exists("diffs"):
-        os.mkdir("diffs")
-
-    dirname = os.path.join("diffs", dirname)
-    os.mkdir(dirname)
-
-    for node_pair in diff_dict.keys():
-        node1, node2 = node_pair.split("/")
-        node_pair_str = f"{node1}__{node2}"
-        node_pair_dir = os.path.join(dirname, node_pair_str)
-
-        # Create directory for node pair if it doesn't exist
-        if not os.path.exists(node_pair_dir):
-            os.mkdir(node_pair_dir)
-
-        t1_write_path = os.path.join(node_pair_dir, node1 + ".csv")
-        t2_write_path = os.path.join(node_pair_dir, node2 + ".csv")
-
-        df1 = pd.DataFrame.from_dict(diff_dict[node_pair][node1])
-        df2 = pd.DataFrame.from_dict(diff_dict[node_pair][node2])
-
-        df1.to_csv(t1_write_path, header=True, index=False)
-        df2.to_csv(t2_write_path, header=True, index=False)
-        diff_file_name = os.path.join(dirname, f"{node_pair_str}/out.diff")
-
-        t1_write_path = os.path.join(dirname, node_pair_str, node1 + ".csv")
-        t2_write_path = os.path.join(dirname, node_pair_str, node2 + ".csv")
-
-        cmd = f"diff -u {t1_write_path} {t2_write_path} | ydiff > {diff_file_name}"
-        subprocess.check_output(cmd, shell=True)
-
-        util.message(
-            f"DIFFS BETWEEN {util.set_colour(node1, 'blue')}"
-            f" AND {util.set_colour(node2, 'blue')}: {diff_file_name}",
-            p_state="info",
-        )
-
-
-=======
->>>>>>> 16a7a9e8
 def table_rerun(cluster_name, diff_file, table_name, dbname=None):
     """Re-run differences on the results of a recent table-diff"""
 
@@ -1389,7 +1351,12 @@
         util.exit_message("Could not load diff file as JSON")
 
     try:
-        if any([set(list(diff_json[k].keys())) != set(k.split('/')) for k in diff_json.keys()]):
+        if any(
+            [
+                set(list(diff_json[k].keys())) != set(k.split("/"))
+                for k in diff_json.keys()
+            ]
+        ):
             util.exit_message("Contents of diff file improperly formatted")
     except Exception:
         util.exit_message("Contents of diff file improperly formatted")
@@ -1552,7 +1519,7 @@
     if diffs_found:
         write_diffs_json(diff_rerun, table_types)
         util.message(
-            f"FOUND DIFFS BETWEEN NODES",
+            "FOUND DIFFS BETWEEN NODES",
             p_state="warning",
         )
     else:
@@ -1572,12 +1539,12 @@
     # Check if diff_file exists on disk
     if not os.path.exists(diff_file):
         util.exit_message(f"Diff file {diff_file} does not exist")
-    
+
     if type(dry_run) is int:
         if dry_run < 0 or dry_run > 1:
             util.exit_message("Dry run should be True (1) or False (0)")
         dry_run = bool(dry_run)
-    
+
     if type(dry_run) is not bool:
         util.exit_message("Dry run should be True (1) or False (0)")
 
@@ -1695,7 +1662,12 @@
         util.exit_message("Could not load diff file as JSON")
 
     try:
-        if any([set(list(diff_json[k].keys())) != set(k.split('/')) for k in diff_json.keys()]):
+        if any(
+            [
+                set(list(diff_json[k].keys())) != set(k.split("/"))
+                for k in diff_json.keys()
+            ]
+        ):
             util.exit_message("Contents of diff file improperly formatted")
     except Exception:
         util.exit_message("Contents of diff file improperly formatted")
@@ -1802,10 +1774,8 @@
     total_upserted = {}
     total_deleted = {}
 
-
     # Gets types of each column in table
     table_types = grab_row_types(conns[source_of_truth], l_table)
-
 
     for node_pair in diff_json.keys():
         node1, node2 = node_pair.split("/")
@@ -1969,11 +1939,12 @@
                     col_type = table_types[col_name]
                     elem = row[col_name]
                     try:
-                        if any( [s in col_type for s in ["char", "text", "vector"]] ):
+                        if any([s in col_type for s in ["char", "text", "vector"]]):
                             modified_row += (elem,)
                         else:
                             item = ast.literal_eval(elem)
-                            if col_type=="jsonb": item = json.dumps(item)
+                            if col_type == "jsonb":
+                                item = json.dumps(item)
                             modified_row += (item,)
 
                     except (ValueError, SyntaxError):
@@ -2054,7 +2025,7 @@
             util.exit_message("Invalid values for ACE_BLOCK_ROWS or --block_rows")
     elif type(block_rows) is not int:
         util.exit_message("Invalid value type for ACE_BLOCK_ROWS or --block_rows")
-    
+
     # Capping max block size here to prevent the hash function from taking forever
     if block_rows > MAX_ALLOWED_BLOCK_SIZE:
         util.exit_message(f"Block row size should be <= {MAX_ALLOWED_BLOCK_SIZE}")
@@ -2072,7 +2043,9 @@
         util.exit_message("Invalid value type for ACE_MAX_CPU_RATIO or --max_cpu_ratio")
 
     if max_cpu_ratio > 1.0 or max_cpu_ratio < 0.0:
-        util.exit_message("Invalid value range for ACE_MAX_CPU_RATIO or --max_cpu_ratio")
+        util.exit_message(
+            "Invalid value range for ACE_MAX_CPU_RATIO or --max_cpu_ratio"
+        )
 
     if output not in ["csv", "json"]:
         util.exit_message(
@@ -2154,9 +2127,7 @@
     cur = conn.cursor()
 
     # Check if repset exists
-    sql = (
-        "select set_name from spock.replication_set;"
-    )
+    sql = "select set_name from spock.replication_set;"
     cur.execute(sql)
     repset_list = [item[0] for item in cur.fetchall()]
     if repset_name not in repset_list:
