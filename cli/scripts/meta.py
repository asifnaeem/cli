
#  Copyright 2022-2024 PGEDGE  All rights reserved. #


import sys, os, sqlite3, json
from semantic_version import Version

import api, util
import datetime

try:
    import prettytable
except Exception:
    pass


<<<<<<< HEAD
def get_product(product, platf=None, pgv=None):
    sql = f"""
SELECT product, component, platform, pg_ver
  FROM v_products
"""

    try:
        c = con.cursor()
        c.execute(sql)
        data = c.fetchall()
    except Exception as e:
        fatal_error(e, sql, "get_product")

    if len(data) == 0:
        util.exit_message(f"Invalid product '{product}'")

    for d in data:
        if product:
            if not product == str(d[0]):
                continue

        d_comp = str(d[1])
        if platf:
            d_platf = str(d[2])
            if d_platf == "" or d_platf in platf:
                pass
            else:
                util.exit_message(f"'{d_comp}' not available for {platf}")

        if pgv:
            d_pgv = str(d[3])
            if d_pgv == "" or d_pgv == pg_ver:
                pass
            else:
                util.exit_message(f"'{d_comp}' not available for {platf}")

    return data


def get_my_version():
    data = exec_sql("SELECT v FROM hub")
    return(str(data[0]))


def get_my_codename():
    data = exec_sql("SELECT c FROM hub")
    return(str(data[0]))


=======
>>>>>>> 7bc22792
def pretty_sql(sql):
    data = []

    try:
        c = con.cursor()
        c.execute(sql)
        myTbl = prettytable.from_db_cursor(c)
    except Exception as e:
        util.exit_message(str(e))

    print(myTbl)



def get_extension_meta(component):
    data = []
    sql = "SELECT extension_name, is_preload, preload_name, default_conf\n" + \
         f"  FROM extensions WHERE component = '{component}'"
    try:
        c = con.cursor()
        c.execute(sql)
        data = c.fetchone()
        if data:
            return str(data[0]), str(data[1]), str(data[2]), str(data[3])
        else:
            return None, None, None, None
    except Exception as e:
        fatal_error(e, sql, "get_extension_meta")


def get_installed_count():
    data = []
    sql = "SELECT count(*) FROM components WHERE component <> 'hub'"
    try:
        c = con.cursor()
        c.execute(sql)
        data = c.fetchone()
        return data[0]
    except Exception as e:
        fatal_error(e, sql, "get_installed_count")


def get_installed_pg():
    data = []
    sql = "SELECT component FROM components WHERE component like 'pg1%'"
    try:
        c = con.cursor()
        c.execute(sql)
        data = c.fetchall()
    except Exception as e:
        fatal_error(e, sql, "get_installed_pg")

    return data


def get_installed_spock(pg_v):
    data = []
    sql = f"SELECT version FROM components WHERE component like 'spock%{pg_v}'"
    try:
        c = con.cursor()
        c.execute(sql)
        data = c.fetchone()
    except Exception as e:
        fatal_error(e, sql, "get_installed_spock")
    if data:
        return data[0]
    else:
        return None


def get_stage(p_comp):
    try:
        c = con.cursor()
        sql = "SELECT stage FROM releases WHERE component = ?"
        c.execute(sql, [p_comp])
        data = c.fetchone()
        if data:
            return str(data[0])
    except Exception as e:
        fatal_error(e, sql, "meta.get_stage()")

    return ""


def check_pre_reqs(p_comp, p_ver):
    # scrub the platform off the end of the version
    scrub_ver = p_ver.replace("-amd", "")
    scrub_ver = scrub_ver.replace("-arm", "")

    try:
        c = con.cursor()
        sql = "SELECT pre_reqs FROM versions WHERE component = ? and version = ?"
        c.execute(sql, [p_comp, scrub_ver])
        data = c.fetchone()
        if data:
            pre_req = str(data[0])
            if pre_req > "":
                MY_HOME = os.getenv("MY_HOME")
                req_sh = os.path.join(MY_HOME, "hub", "scripts", "check_pre_reqs.sh")
                rc = os.system(req_sh + " " + pre_req)
                if rc == 0:
                    return True
                else:
                    return False
    except Exception as e:
        fatal_error(e, sql, "meta.check_pre_reqs()")

    return True


def exec_sql_list(sql):
    try:
        c = con.cursor()
        c.execute(sql)
        data = c.fetchall()
        c.close()
    except Exception as e:
        fatal_error(e, sql, "meta.exec_sql_list()")

    return data


def exec_sql(sql, in_vars=[], commit=True):
    try:
        c = con.cursor()
        sql_type_list = sql.split()
        sql_type = sql_type_list[0].upper()
        c.execute(sql, in_vars)
        if sql_type == "SELECT":
            data = c.fetchone()
        else:
            data = None
            if commit:
                con.commit()
        c.close()
    except Exception as e:
        util.message(str(e), "error")
        return None

    return data


def put_components(
    p_comp,
    p_proj,
    p_ver,
    p_plat,
    p_port,
    p_stat,
    p_autos,
    p_datadir,
    p_logdir,
    p_svcname,
    p_svcuser,
):
    try:
        c = con.cursor()
        sql = "DELETE FROM components WHERE component = ?"
        c.execute(sql, [p_comp])
        sql = (
            "INSERT INTO components \n"
            + "  (component, project, version, platform, port, status, \n"
            + "   autostart, datadir, logdir, svcname, svcuser) \n"
            + "VALUES \n"
            + "  (?, ?, ?, ?, ?, ?, ?, ?, ?, ?, ?)"
        )
        c.execute(
            sql,
            [
                p_comp,
                p_proj,
                p_ver,
                p_plat,
                p_port,
                p_stat,
                p_autos,
                p_datadir,
                p_logdir,
                p_svcname,
                p_svcuser,
            ],
        )
        con.commit()
        c.close()
    except Exception as e:
        fatal_error(e, sql, "meta.put_components()")
    return


def get_extension_parent(ext_comp):
    ndx = ext_comp.index("-pg")
    return ext_comp[(ndx + 1) :]


def check_release(p_wild):
    data = []
    sql = (
        "SELECT r.component FROM releases r, versions v \n"
        + " WHERE r.component = v.component \n"
        + "   AND r.component LIKE '"
        + p_wild
        + "' AND v.is_current >= 1"
    )
    try:
        c = con.cursor()
        c.execute(sql)
        data = c.fetchall()
    except Exception as e:
        fatal_error(e, sql, "check_release")
    ret = ""
    if len(data) == 1:
        for comp in data:
            ret = str(comp[0])
    return ret


#############################################################################
# If the prefix for a component uniquely matches only one component, then
#  expand the prefix into the full component name
#############################################################################
def wildcard_component(p_component):
    # Trim slashes for dweeb convenience
    p_comp = p_component.replace("/", "")
    if p_comp == "spock":
        p_comp = util.DEFAULT_SPOCK

    comp = check_release(p_comp)
    if comp > "":
        return comp

    comp = check_release("%" + p_comp + "%")
    if comp > "":
        return comp

    # check if only a single version of PG is installed ###
    pg_ver = ""
    data = []
    sql = (
        "SELECT component FROM components"
        + " WHERE component in ('pg15', 'pg16', 'pg17')"
    )
    try:
        c = con.cursor()
        c.execute(sql)
        data = c.fetchall()
    except Exception as e:
        fatal_error(e, sql, "wildcard_component")
    if len(data) == 1:
        for comp in data:
            pg_ver = str(comp[0])
    else:
        return p_comp

    # if only single version of PG installed, see if we match with that suffix
    comp = check_release("%" + p_comp + "%-" + pg_ver)
    if comp > "":
        return comp

    return p_comp


#############################################################################
# expand the prefix for a component's version number into the full version
#  number for the most recent version that matches
#############################################################################
def wildcard_version(p_comp, p_ver):
    try:
        # for an exact match then don't try the wildcard
        sql = "SELECT count(*) FROM versions WHERE component = ? AND version = ?"
        c = con.cursor()
        c.execute(sql, [p_comp, p_ver])
        data = c.fetchone()
        if data[0] == 1:
            # return the parm that was passed into this function
            return p_ver

        sql = (
            "SELECT release_date, version FROM versions \n"
            + " WHERE component = ? AND version LIKE ? \n"
            + "ORDER BY 1 DESC"
        )
        c = con.cursor()
        c.execute(sql, [p_comp, p_ver + "%"])
        data = c.fetchone()
        if data is None:
            # return the parm that was passed into this function
            return p_ver

    except Exception as e:
        fatal_error(e, sql, "wildcard_version")

    # return the full version number from the sql statement
    return str(data[1])


def is_present(p_table, p_key, p_value, p_any="one"):
    sql = (
        "SELECT count(*) "
        + "  FROM "
        + str(p_table)
        + " WHERE "
        + str(p_key)
        + " = '"
        + str(p_value)
        + "'"
    )
    try:
        c = con.cursor()
        c.execute(sql)
        data = c.fetchone()

        if p_any == "one":
            if data[0] == 1:
                return True
        elif p_any == "any":
            if data[0] >= 1:
                return True

    except Exception as e:
        fatal_error(e, sql, "meta.is_present()")

    return False


def is_node(p_node):
    return is_present("nodes", "node", p_node)


def is_component(p_comp):
    return is_present("releases", "component", p_comp)


def is_any_autostart():
    return is_present("components", "autostart", "on", "any")


def is_extension(ext_comp):
    ## util.message(f"meta.is_extension({ext_comp})", "debug")
    try:
        c = con.cursor()
        sql = f"SELECT count(*) FROM versions WHERE component = '{ext_comp}' AND parent > ''"
        c.execute(sql)
        data = c.fetchone()
        if data[0] == 0:
            ## util.message("  - FALSE", "debug")
            return False
    except Exception as e:
        fatal_error(e, sql, "meta.is_extension()")

    ## util.message("  - TRUE", "debug")
    return True


def list_components():
    r_comp = []
    try:
        c = con.cursor()
        cols = "component, project, version, platform, port, status, install_dt, autostart"
        sql = f"SELECT {cols} FROM components"
        c.execute(sql)
        t_comp = c.fetchall()
        for c in t_comp:
            r_comp.append([c[0], c[1], c[2], c[3], c[4], c[5], c[6], c[7]])
    except Exception as e:
        fatal_error(e, sql, "meta.list_components()")

    return r_comp


def list_aliases():
    r_al = []
    try:
        c = con.cursor()
        cols = "project, aliases"
        sql = f"SELECT {cols} FROM projects WHERE aliases > '' ORDER BY 1"
        c.execute(sql)
        t_al = c.fetchall()
        for a in t_al:
            r_al.append([a[0], a[1]])
    except Exception as e:
        fatal_error(e, sql, "meta.list_aliases()")

    return r_al


def get_available_component_list():
    try:
        c = con.cursor()
        sql = (
            "SELECT v.component FROM versions v WHERE v.is_current = 1 \n"
            + "   AND "
            + util.like_pf("v.platform")
        )
        c.execute(sql)
        t_comp = c.fetchall()
        r_comp = []
        for comp in t_comp:
            r_comp.append(str(comp[0]))
    except Exception as e:
        fatal_error(e, sql, "meta.get_available_component_list()")
    return r_comp


def get_all_components_list(p_component=None, p_version=None, p_platform=None):
    try:
        c = con.cursor()
        sql = "SELECT v.component, v.version, v.platform" + "  FROM versions v "
        if p_version is None:
            sql = sql + " WHERE v.is_current = 1 "
        elif p_version == "all":
            sql = sql + " WHERE v.is_current >= 0 "

        if p_platform is None:
            sql = sql + " AND " + util.like_pf("v.platform") + " "
        if p_component:
            sql = sql + " AND v.component = '" + p_component + "'"
        if p_version and p_version != "all":
            sql = sql + " AND v.version = '" + p_version + "'"

        c.execute(sql)
        t_comp = c.fetchall()
        r_comp = []
        for comp in t_comp:
            if p_platform == "all":
                if comp[2]:
                    platforms = comp[2].split(",")
                    for p in platforms:
                        comp_dict = {}
                        comp_dict["component"] = str(comp[0])
                        version = str(comp[1]) + "-" + p.strip()
                        comp_dict["version"] = version
                        r_comp.append(comp_dict)
                else:
                    comp_dict = {}
                    comp_dict["component"] = str(comp[0])
                    version = str(comp[1])
                    if comp[2]:
                        if p_platform is None:
                            version = str(comp[1]) + "-" + util.get_pf()
                        else:
                            version = str(comp[1]) + "-" + p_platform
                    comp_dict["version"] = version
                    r_comp.append(comp_dict)
            else:
                comp_dict = {}
                comp_dict["component"] = str(comp[0])
                version = str(comp[1])
                if comp[2]:
                    if p_platform is None:
                        version = str(comp[1]) + "-" + util.get_pf()
                    else:
                        version = str(comp[1]) + "-" + p_platform
                comp_dict["version"] = version
                r_comp.append(comp_dict)
    except Exception as e:
        fatal_error(e, sql, "meta.get_all_components_list()")
    return r_comp


def update_component_version(p_app, p_version):
    try:
        c = con.cursor()
        update_date = datetime.datetime.utcnow().strftime("%Y-%m-%d %H:%M:%S")
        sql = "UPDATE components SET version = ?,install_dt = ? WHERE component = ?"
        c.execute(sql, [p_version, update_date, p_app])
        con.commit()
        c.close()
    except Exception as e:
        fatal_error(e, sql, "meta.update_component_version()")

    return


# Get Component Version & Platform ########################################
def get_ver_plat(p_comp):
    try:
        c = con.cursor()
        sql = "SELECT version, platform FROM components WHERE component = ?"
        c.execute(sql, [p_comp])
        data = c.fetchone()
        if data is None:
            return "-1"
    except Exception as e:
        fatal_error(e, sql, "meta.get_ver_plat()")
    version = str(data[0])
    platform = str(data[1])
    if platform == "":
        return version
    return version + "-" + platform


# Get latest current version & platform ###################################
def get_latest_ver_plat(p_comp, p_new_ver=""):
    try:
        c = con.cursor()
        sql = (
            "SELECT version, platform, is_current, release_date \n"
            + "  FROM versions \n"
            + " WHERE component = ? \n"
            + "   AND "
            + util.like_pf("platform")
            + "\n"
            + "ORDER BY 3 DESC, 4 DESC"
        )
        c.execute(sql, [p_comp])
        data = c.fetchone()
        if data is None:
            return "-1"
    except Exception as e:
        fatal_error(e, sql, "meta.get_latest_ver_plat()")
    if p_new_ver == "":
        version = str(data[0])
    else:
        version = p_new_ver
    platform = str(data[1])
    pf = util.get_pf()
    if platform == "":
        ver_plat = version
    else:
        if pf in platform:
            ver_plat = version + "-" + pf
        else:
            ver_plat = version + "-amd"
    return ver_plat


# Get platform specific version for component ###############################
def get_platform_specific_version(p_comp, p_ver):
    try:
        c = con.cursor()
        sql = (
            "SELECT version, platform FROM versions "
            + " WHERE component = ? "
            + "   AND "
            + util.like_pf("platform")
            + "   AND version = ?"
        )
        c.execute(sql, [p_comp, p_ver])
        data = c.fetchone()
        if data is None:
            return "-1"
    except Exception as e:
        fatal_error(e, sql, "meta.get_platform_specific_version()")
    version = str(data[0])
    platform = str(data[1])
    if platform == "":
        return version
    return version + "-" + util.get_pf()


# get list of installed & available components ###############################
def get_list(p_isJSON, p_comp=None, p_return=False):
    r_sup_plat = "1 = 1"

    if util.isSHOWDUPS:
        exclude_comp = ""
    else:
        exclude_comp = " AND v.component NOT IN (SELECT component FROM components)"

    my_in = "'prod'"
    if util.isTEST:
        my_in = my_in + ", 'test'"

    exclude_comp = exclude_comp + f" AND r.stage in ({my_in})"

    installed_category_conditions = " AND p.category > 0 "
    available_category_conditions = " AND p.category > 0 AND p.is_extension = 0"
    ext_component = ""

    extra_extensions = "('')"

    if util.isEXTENSIONS:
        installed_category_conditions = (
            " AND ((p.is_extension = 1) OR (c.component in " + extra_extensions + "))"
        )
        available_category_conditions = (
            " AND ((p.is_extension = 1) OR (v.component in " + extra_extensions + "))"
        )
        if p_comp != "all":
            ext_component = " AND parent = '" + p_comp + "' "

    installed = (
        "SELECT p.category, g.description as category_desc, g.short_desc as short_cat_desc, \n"
        + "       c.component, c.version, c.port, c.status, r.stage, \n"
        + "       coalesce((select is_current from versions where c.component = component AND c.version = version),0), \n"
        + "       c.datadir, p.is_extension, \n"
        + "       coalesce((select parent from versions where c.component = component and c.version = version),'') as parent, \n"
        + "       coalesce((select release_date from versions "
        +  "       where c.component = component and c.version = version),'20200101'), \n"
        + "       c.install_dt, r.disp_name, \n"
        + "       coalesce((select release_date from versions where c.component = component and is_current = 1),'20200101'), \n"
        + "       r.is_available, r.available_ver, '' as pre_reqs \n"
        + "  FROM components c, releases r, projects p, categories g \n"
        + " WHERE c.component = r.component AND r.project = p.project \n"
        + "   AND p.category = g.category \n"
        + "   AND "
        + r_sup_plat
        + installed_category_conditions
        + ext_component
    )

    available = (
        "SELECT c.category, c.description, c.short_desc as short_cat_desc, v.component, v.version, 0, 'NotInstalled', \n"
        + "       r.stage, v.is_current, '', p.is_extension, v.parent as parent, v.release_date, '', \n"
        + "       r.disp_name, \n"
        + "       coalesce((select release_date from versions where v.component = component and is_current = 1),'20200101'), \n"
        + "       r.is_available, r.available_ver, v.pre_reqs \n"
        + "  FROM versions v, releases r, projects p, categories c \n"
        + " WHERE v.component = r.component AND r.project = p.project \n"
        + "   AND p.category = c.category AND v.is_current = 1 \n"
        + "   AND "
        + util.like_pf("v.platform")
        + " \n"
        + "   AND "
        + r_sup_plat
        + exclude_comp
        + available_category_conditions
        + ext_component
    )

    svcs = (
        "SELECT c.category, c.description, c.short_desc as short_cat_desc, v.component, v.version, 0, 'NotInstalled', \n"
        + "       r.stage, v.is_current, '', p.is_extension, v.parent as parent, v.release_date, '', \n"
        + "       r.disp_name, \n"
        + "       coalesce((select release_date from versions where v.component = component and is_current = 1),'20200101'), \n"
        + "       r.is_available, r.available_ver, v.pre_reqs \n"
        + "  FROM versions v, releases r, projects p, categories c \n"
        + " WHERE v.component = r.component AND r.project = p.project \n"
        + "   AND p.category = c.category AND ((v.is_current = 2) or ((p.project = 'pg') AND (v.is_current =1)))"
    )

    extensions = (
        "SELECT c.category, c.description, c.short_desc as short_cat_desc, v.component, v.version, 0, 'NotInstalled', \n"
        + "       r.stage, v.is_current, '', p.is_extension, v.parent as parent, v.release_date, '', \n"
        + "       r.disp_name,  \n"
        + "       coalesce((select release_date from versions where v.component = component and is_current = 1),'20200101'), \n"
        + "       r.is_available, r.available_ver, v.pre_reqs \n"
        + "  FROM versions v, releases r, projects p, categories c \n"
        + " WHERE v.component = r.component AND r.project = p.project \n"
        + "   AND p.is_extension = 1 AND p.category = c.category \n"
        + "   AND "
        + util.like_pf("v.platform")
        + " \n"
        + "   AND v.parent in (select component from components) AND "
        + r_sup_plat
        + exclude_comp
        + "    OR v.component in "
        + extra_extensions
    )

    if os.getenv("isSVCS", "") == "True":
        sql = svcs + "\n ORDER BY 1, 3, 4, 6"
    elif util.isEXTENSIONS:
        sql = installed + "\n UNION \n" + available + "\n ORDER BY 1, 3, 4, 6"
    else:
        sql = (
            installed
            + "\n UNION \n"
            + available
            + "\n UNION \n"
            + extensions
            + "\n ORDER BY 1, 3, 4, 6"
        )

    try:
        c = con.cursor()
        c.execute(sql)
        data = c.fetchall()

        headers = [
            "Category",
            "Component",
            "Version",
            "ReleaseDt",
            "Stage",
            "Status",
            "Updates",
            "PreReqs",
        ]
        keys = [
            "short_cat_desc",
            "component",
            "version",
            "release_date",
            "stage",
            "status",
            "current_version",
            "pre_reqs",
        ]

        jsonList = []
        kount = 0
        previous_version = None
        previous_comp = None
        for row in data:
            compDict = {}
            kount = kount + 1

            category = str(row[0])
            category_desc = str(row[1])
            short_cat_desc = str(row[2])
            comp = str(row[3])
            version = str(row[4])
            port = str(row[5])

            if previous_comp and previous_version:
                if previous_comp == comp and previous_version == version:
                    continue

            previous_version = version
            previous_comp = comp

            if str(row[6]) == "Enabled":
                status = "Installed"
            else:
                status = str(row[6])
            if status == "NotInstalled" and p_isJSON is False:
                status = ""

            is_available = str(row[16])
            if (status == "") and (is_available > ""):
                rc = os.system(is_available + " > /dev/null 2>&1")
                if rc == 0:
                    status = "Available"

            stage = str(row[7])
            if stage in ("soon", "bring-own", "included"):
                continue

            is_current = str(row[8])
            if is_current == "0" and status in ("", "NotInstalled"):
                continue

            current_version = get_current_version(comp)
            is_update_available = 0
            cv = Version.coerce(current_version)
            iv = Version.coerce(version)
            if cv > iv:
                is_update_available = 1

            if is_update_available == 0:
                updates = 0
                current_version = ""
            else:
                updates = 1

            if (port == "0") or (port == "1"):
                port = ""

            datadir = row[9]
            if row[9] is None:
                datadir = ""
            else:
                datadir = str(row[9]).strip()

            is_extension = row[10]

            parent = row[11]

            disp_name = row[14]

            release_desc = ""
            release_date = "1970-01-01"
            curr_rel_date = "1970-01-01"

            curr_rel_dt = str(row[15])
            rel_dt = str(row[12])
            if len(rel_dt) == 8:
                release_date = rel_dt[0:4] + "-" + rel_dt[4:6] + "-" + rel_dt[6:8]
                curr_rel_date = (
                    curr_rel_dt[0:4] + "-" + curr_rel_dt[4:6] + "-" + curr_rel_dt[6:8]
                )

            compDict["is_new"] = 0

            try:
                rd = datetime.datetime.strptime(release_date, "%Y-%m-%d")
                today_date = datetime.datetime.today()
                date_diff = (today_date - rd).days

                if date_diff <= 30:
                    compDict["is_new"] = 1
            except Exception:
                pass

            if util.is_postgres(comp):
                if port > "" and status == "Installed" and datadir == "":
                    status = "NotInitialized"
                    port = ""

            ins_date = str(row[13])
            install_date = ""
            compDict["is_updated"] = 0
            if ins_date:
                install_date = (
                    ins_date[0:4] + "-" + ins_date[5:7] + "-" + ins_date[8:10]
                )

                try:
                    insDate = datetime.datetime.strptime(install_date, "%Y-%m-%d")
                    today_date = datetime.datetime.today()
                    date_diff = (today_date - insDate).days
                    if date_diff <= 30:
                        compDict["is_updated"] = 1
                except Exception:
                    pass

            available_ver = str(row[17])
            if (status == "Available") and (available_ver > ""):
                current_version = version
                version = util.getoutput(available_ver)
                if current_version == version:
                    current_version = ""

            pre_reqs = str(row[18])
            if "EL9" in pre_reqs:
                el_v = util.get_el_os()
                if el_v == "EL9":
                    pass
                else:
                    continue

            compDict["category"] = category
            compDict["category_desc"] = category_desc
            compDict["short_cat_desc"] = short_cat_desc
            compDict["component"] = comp
            compDict["version"] = version
            compDict["is_extension"] = is_extension
            compDict["disp_name"] = disp_name
            compDict["release_desc"] = release_desc
            compDict["port"] = port
            compDict["release_date"] = release_date
            compDict["install_date"] = install_date
            compDict["curr_release_date"] = curr_rel_date
            compDict["status"] = status
            compDict["stage"] = stage
            compDict["updates"] = updates
            compDict["is_current"] = is_current
            compDict["current_version"] = current_version
            compDict["parent"] = parent
            compDict["pre_reqs"] = pre_reqs
            jsonList.append(compDict)

        if not jsonList:
            util.exit_message(
                f"No installable components available on '{util.get_el_ver()}'"
            )

        if p_return:
            return jsonList

        if p_isJSON:
            print(json.dumps(jsonList))
        else:
            if len(jsonList) >= 1:
                print(api.format_data_to_table(jsonList, keys, headers))

    except Exception as e:
        fatal_error(e, sql, "meta.get_list()")
    sys.exit(0)


# Check if component required for platform #########
def is_dependent_platform(p_comp):
    try:
        c = con.cursor()
        sql = "SELECT platform FROM versions WHERE component = ?"
        c.execute(sql, [p_comp])
        data = c.fetchone()
        if data is None:
            return False
    except Exception as e:
        fatal_error(e, sql, "meta.is_dependent_platform()")
    platform = str(data[0])
    if len(platform.strip()) == 0 or util.has_platform(platform) >= 0:
        return True
    return False


# get component version ############################
def get_version(p_comp):
    try:
        c = con.cursor()
        sql = "SELECT version FROM components WHERE component = ?"
        c.execute(sql, [p_comp])
        data = c.fetchone()
        if data is None:
            return ""
    except Exception as e:
        fatal_error(e, sql, "meta.get_version()")
    return str(data[0])


# Get Current Version ###################################################
def get_current_version(p_comp):
    try:
        c = con.cursor()
        sql = "SELECT version FROM versions WHERE component = ? AND is_current >= 1"
        c.execute(sql, [p_comp])
        data = c.fetchone()
        if data is None:
            sql = "SELECT version, release_date FROM versions WHERE component = ? ORDER BY 2 DESC"
            c.execute(sql, [p_comp])
            data = c.fetchone()
            if data is None:
                return ""
    except Exception as e:
        fatal_error(e, sql, "meta.get_current_version()")
    return str(data[0])


def get_dependent_components(p_comp):
    data = []
    sql = (
        "SELECT c.component FROM projects p, components c \n"
        + " WHERE p.project = c.project AND p.depends = \n"
        + "   (SELECT project FROM releases \n"
        + "     WHERE component = '"
        + p_comp
        + "')"
    )
    try:
        c = con.cursor()
        c.execute(sql)
        data = c.fetchall()
    except Exception as e:
        fatal_error(e, sql, "meta.get_dependent_components()")
    return data


def get_component_list():
    try:
        c = con.cursor()
        sql = "SELECT component FROM components"
        c.execute(sql)
        t_comp = c.fetchall()
        r_comp = []
        for comp in t_comp:
            r_comp.append(str(comp[0]))
    except Exception as e:
        fatal_error(e, sql, "meta.get_component_list()")
    return r_comp


def get_installed_extensions_list(parent_c):
    try:
        c = con.cursor()
        sql = (
            "SELECT c.component FROM versions v ,components c "
            + "WHERE v.component = c.component AND v.parent='"
            + parent_c
            + "'"
        )
        c.execute(sql)
        t_comp = c.fetchall()
        r_comp = []
        for comp in t_comp:
            r_comp.append(str(comp[0]))
    except Exception as e:
        fatal_error(e, sql, "meta.get_installed_extensions_list()")
    return r_comp


def fatal_error(err, sql, func):
    print("################################################")
    print("# FATAL Error in " + func)
    print("#    Message =  " + err.args[0])
    print("#  Statement = " + sql)
    print("################################################")
    sys.exit(1)


# MAINLINE ################################################################
con = sqlite3.connect(os.getenv("MY_LITE"), check_same_thread=False)<|MERGE_RESOLUTION|>--- conflicted
+++ resolved
@@ -14,58 +14,6 @@
     pass
 
 
-<<<<<<< HEAD
-def get_product(product, platf=None, pgv=None):
-    sql = f"""
-SELECT product, component, platform, pg_ver
-  FROM v_products
-"""
-
-    try:
-        c = con.cursor()
-        c.execute(sql)
-        data = c.fetchall()
-    except Exception as e:
-        fatal_error(e, sql, "get_product")
-
-    if len(data) == 0:
-        util.exit_message(f"Invalid product '{product}'")
-
-    for d in data:
-        if product:
-            if not product == str(d[0]):
-                continue
-
-        d_comp = str(d[1])
-        if platf:
-            d_platf = str(d[2])
-            if d_platf == "" or d_platf in platf:
-                pass
-            else:
-                util.exit_message(f"'{d_comp}' not available for {platf}")
-
-        if pgv:
-            d_pgv = str(d[3])
-            if d_pgv == "" or d_pgv == pg_ver:
-                pass
-            else:
-                util.exit_message(f"'{d_comp}' not available for {platf}")
-
-    return data
-
-
-def get_my_version():
-    data = exec_sql("SELECT v FROM hub")
-    return(str(data[0]))
-
-
-def get_my_codename():
-    data = exec_sql("SELECT c FROM hub")
-    return(str(data[0]))
-
-
-=======
->>>>>>> 7bc22792
 def pretty_sql(sql):
     data = []
 
