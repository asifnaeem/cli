<<<<<<< HEAD
# ACE (Anti-Chaos Engine)

ACE is a powerful tool designed to ensure and maintain consistency across nodes in a replication cluster managed by the [Spock extension](https://github.com/pgEdge/spock). It helps identify and resolve data inconsistencies, schema differences, and replication configuration mismatches across nodes in a cluster.
=======
## ACE (Anti-Chaos Engine) User Guide
>>>>>>> 3b5ce381

## Table of Contents
- [Building the ACE Extension](README.md#building-the-ace-extension)
- [Managing Data Consistency with ACE](docs/ace_overview.md)
- [Using ACE Functions](docs/ace_functions.md)
- [ACE API Endpoints](docs/ace_api.md)
- [Scheduling ACE Operations](docs/ace_schedule.md)

<<<<<<< HEAD
ACE is installed with the pgEdge Platform installer. The following commands describe installing ACE on a management system that is not a member of a replication cluster:
=======
### Building the ACE Extension

<<<<<<< HEAD
ACE is installed by the CLI installer. The following commands describe installing ACE on a management system (that is not a member of a replication cluster):
>>>>>>> 14ff79fb (Adding OS docs folder with expanded docs and README file for ACE with TOC to access content in docs folder.)

1. After installing the [CLI](https://github.com/pgEdge/cli), navigate to the directory where ACE will be installed.

2. Invoke the CLI [UM installer](https://github.com/pgEdge/cli/blob/REL25_01/docs/functions/um-install.md) in that location with the command: 

`pgedge um install ace`

3. Create a directory named `cluster` in the `pgedge` directory. 

4. [Create and update a .json file](https://github.com/pgEdge/cli/blob/REL25_01/docs/functions/cluster-json-template.md), and place the file in `cluster/cluster_name/cluster_name.json` on the ACE host.  For example, if your cluster name is `us_eu_backend`, the cluster definition file for this should be placed in `/pgedge/cluster/us_eu_backend/us_eu_backend.json`.  The .json file must: 

<<<<<<< HEAD
=======
    * Contain connection information for each node in the cluster in the node's stanza.
    * Identify the user that will be invoking ACE commands in the `db_user` property.  This user must also be the table owner.
    
After ensuring that the .json file describes your cluster connections and identifies the ACE user, you're ready to use [ACE commands](docs/ace_functions.md).
>>>>>>> 14ff79fb (Adding OS docs folder with expanded docs and README file for ACE with TOC to access content in docs folder.)

### The Cluster JSON File

ACE uses the cluster definition JSON file to connect to nodes and execute SQL statements. It might even be desirable to set up a connection pooler like pgBouncer or pgCat separately and point to that in the cluster JSON file for faster runtime performance.
=======
ACE is installed with the pgEdge Platform installer. The following commands describe installing ACE on a management system that is not a member of a replication cluster:

1. Navigate to the directory where ACE will be installed.

2. Invoke the pgEdge installer in that location with the command: 

`python3 -c "$(curl -fsSL https://pgedge-download.s3.amazonaws.com/REPO/install.py)` 

3. Create a directory named `cluster` in the `pgedge` directory created by the pgEdge installer. 

4. [Create and update a cluster_name.json file](https://docs.pgedge.com/platform/installing_pgedge/manage_json), and place the file in `cluster/cluster_name/cluster_name.json` on the ACE host.  For example, if your cluster name is `us_eu_backend`, the cluster definition file for this should be placed in `/pgedge/cluster/us_eu_backend/us_eu_backend.json`.  The .json file must: 


## ACE Functions

To review online help about the ACE commands and syntax available for your ACE version, use the command:

`./pgedge ace [command_name] --help`

For detailed information about usage, recommended use cases, and optional arguments, see [the pgEdge documentation](https://designing.pgedge-docs-sandbox.pages.dev/platform/ace/using_ace#ace-commands).


## API Reference

ACE provides a REST API for programmatic access. The API server runs on `localhost:5000` by default. An SSH tunnel is required to access the API from outside the host machine for security purposes.

For detailed information about API usage, recommended use cases, and optional arguments, see [the pgEdge documentation](https://designing.pgedge-docs-sandbox.pages.dev/platform/ace/ace_api).


## Scheduling ACE Operations (Beta)

ACE supports scheduling of automated table-diff and auto-repair operations through configuration settings in the `ace_config.py` file. This allows for regular consistency checks and remediations without manual intervention. 

The `ace_config.py` file is located in `${PGEDGE_HOME}/hub/scripts/ace_config.py`. Within the file, you define jobs and their schedules with key/value pairs in the followiwng sections:

* the `schedule_jobs` section of the file contains information about ACE diff jobs.
* the `schedule_config` section of the file contains information about the run frequency.
* the `auto_repair_config` section of the file contains information about scheduled repair jobs.

The ACE scheduler runs the jobs defined in the `ace_config.py` file automatically when ACE is started, or you can control the manually. Use the following commands to manually start and stop the scheduler:

To start the scheduler:

```bash
./pgedge start ace
```

To stop the scheduler:

```bash
./pgedge stop ace
```

For detailed information about using ACE scheduling functionality, [see the pgEdge documentation](https://designing.pgedge-docs-sandbox.pages.dev/platform/ace/schedule_ace).
>>>>>>> 3b5ce381
<|MERGE_RESOLUTION|>--- conflicted
+++ resolved
@@ -1,10 +1,7 @@
-<<<<<<< HEAD
+
 # ACE (Anti-Chaos Engine)
 
 ACE is a powerful tool designed to ensure and maintain consistency across nodes in a replication cluster managed by the [Spock extension](https://github.com/pgEdge/spock). It helps identify and resolve data inconsistencies, schema differences, and replication configuration mismatches across nodes in a cluster.
-=======
-## ACE (Anti-Chaos Engine) User Guide
->>>>>>> 3b5ce381
 
 ## Table of Contents
 - [Building the ACE Extension](README.md#building-the-ace-extension)
@@ -13,14 +10,7 @@
 - [ACE API Endpoints](docs/ace_api.md)
 - [Scheduling ACE Operations](docs/ace_schedule.md)
 
-<<<<<<< HEAD
-ACE is installed with the pgEdge Platform installer. The following commands describe installing ACE on a management system that is not a member of a replication cluster:
-=======
-### Building the ACE Extension
-
-<<<<<<< HEAD
 ACE is installed by the CLI installer. The following commands describe installing ACE on a management system (that is not a member of a replication cluster):
->>>>>>> 14ff79fb (Adding OS docs folder with expanded docs and README file for ACE with TOC to access content in docs folder.)
 
 1. After installing the [CLI](https://github.com/pgEdge/cli), navigate to the directory where ACE will be installed.
 
@@ -32,70 +22,7 @@
 
 4. [Create and update a .json file](https://github.com/pgEdge/cli/blob/REL25_01/docs/functions/cluster-json-template.md), and place the file in `cluster/cluster_name/cluster_name.json` on the ACE host.  For example, if your cluster name is `us_eu_backend`, the cluster definition file for this should be placed in `/pgedge/cluster/us_eu_backend/us_eu_backend.json`.  The .json file must: 
 
-<<<<<<< HEAD
-=======
     * Contain connection information for each node in the cluster in the node's stanza.
     * Identify the user that will be invoking ACE commands in the `db_user` property.  This user must also be the table owner.
     
-After ensuring that the .json file describes your cluster connections and identifies the ACE user, you're ready to use [ACE commands](docs/ace_functions.md).
->>>>>>> 14ff79fb (Adding OS docs folder with expanded docs and README file for ACE with TOC to access content in docs folder.)
-
-### The Cluster JSON File
-
-ACE uses the cluster definition JSON file to connect to nodes and execute SQL statements. It might even be desirable to set up a connection pooler like pgBouncer or pgCat separately and point to that in the cluster JSON file for faster runtime performance.
-=======
-ACE is installed with the pgEdge Platform installer. The following commands describe installing ACE on a management system that is not a member of a replication cluster:
-
-1. Navigate to the directory where ACE will be installed.
-
-2. Invoke the pgEdge installer in that location with the command: 
-
-`python3 -c "$(curl -fsSL https://pgedge-download.s3.amazonaws.com/REPO/install.py)` 
-
-3. Create a directory named `cluster` in the `pgedge` directory created by the pgEdge installer. 
-
-4. [Create and update a cluster_name.json file](https://docs.pgedge.com/platform/installing_pgedge/manage_json), and place the file in `cluster/cluster_name/cluster_name.json` on the ACE host.  For example, if your cluster name is `us_eu_backend`, the cluster definition file for this should be placed in `/pgedge/cluster/us_eu_backend/us_eu_backend.json`.  The .json file must: 
-
-
-## ACE Functions
-
-To review online help about the ACE commands and syntax available for your ACE version, use the command:
-
-`./pgedge ace [command_name] --help`
-
-For detailed information about usage, recommended use cases, and optional arguments, see [the pgEdge documentation](https://designing.pgedge-docs-sandbox.pages.dev/platform/ace/using_ace#ace-commands).
-
-
-## API Reference
-
-ACE provides a REST API for programmatic access. The API server runs on `localhost:5000` by default. An SSH tunnel is required to access the API from outside the host machine for security purposes.
-
-For detailed information about API usage, recommended use cases, and optional arguments, see [the pgEdge documentation](https://designing.pgedge-docs-sandbox.pages.dev/platform/ace/ace_api).
-
-
-## Scheduling ACE Operations (Beta)
-
-ACE supports scheduling of automated table-diff and auto-repair operations through configuration settings in the `ace_config.py` file. This allows for regular consistency checks and remediations without manual intervention. 
-
-The `ace_config.py` file is located in `${PGEDGE_HOME}/hub/scripts/ace_config.py`. Within the file, you define jobs and their schedules with key/value pairs in the followiwng sections:
-
-* the `schedule_jobs` section of the file contains information about ACE diff jobs.
-* the `schedule_config` section of the file contains information about the run frequency.
-* the `auto_repair_config` section of the file contains information about scheduled repair jobs.
-
-The ACE scheduler runs the jobs defined in the `ace_config.py` file automatically when ACE is started, or you can control the manually. Use the following commands to manually start and stop the scheduler:
-
-To start the scheduler:
-
-```bash
-./pgedge start ace
-```
-
-To stop the scheduler:
-
-```bash
-./pgedge stop ace
-```
-
-For detailed information about using ACE scheduling functionality, [see the pgEdge documentation](https://designing.pgedge-docs-sandbox.pages.dev/platform/ace/schedule_ace).
->>>>>>> 3b5ce381
+After ensuring that the .json file describes your cluster connections and identifies the ACE user, you're ready to use [ACE commands](docs/ace_functions.md).