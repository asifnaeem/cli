--- conflicted
+++ resolved
@@ -1,13 +1,9 @@
 # pgEdge Platform Release Notes #############
 
-<<<<<<< HEAD
-## done for 24.1.6 as of 2024-01-18 ###########
-=======
 ## done for 24.1.6 as of 2024-01-22 ###########
   - 'ent' modules are now simply marked 'prod'
   - rename 'secure' module to 'cloud'
   - seperate out 'pgbin-build' from 'nodectl' & rename it to 'cli'
->>>>>>> a573c35a
   - lots of new doc & unit testings (PR #71, 73, 74 - Hayee)
   - refactor of UM and SERVICE (Cady)
   - eliminate bzip2 requirements in favor of standard gzip and optionally pigz 
