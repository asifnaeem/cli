--- conflicted
+++ resolved
@@ -76,8 +76,6 @@
 DEBUG = 10
 DEBUG2 = 9
 
-<<<<<<< HEAD
-=======
 
 def get_parsed_json(file_nm):
     parsed_json = None
@@ -109,7 +107,6 @@
    LOG_FILENAME = os.path.join(MY_HOME, "data", "logs","cli_log.out")
 LOG_DIRECTORY = os.path.split(LOG_FILENAME)[0]
 
->>>>>>> c750e47a
 isDebug=0
 pgeDebug = int(os.getenv('pgeDebug', '0'))
 if pgeDebug == 1:
@@ -1182,9 +1179,6 @@
     if p_msg is None:
         return
 
-<<<<<<< HEAD
-    if p_isJSON:
-=======
     jsn_msg = None
 
     log_level = p_state.lower()
@@ -1255,7 +1249,6 @@
             jsn_msg = p_msg
 
     if jsn_msg != None:
->>>>>>> c750e47a
         msg = p_msg.replace("\n", "")
         if msg.strip() > "":
             json_dict = {}
